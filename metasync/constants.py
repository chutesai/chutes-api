--- conflicted
+++ resolved
@@ -15,15 +15,13 @@
         i.bounty +
         i.compute_multiplier *
         CASE
-<<<<<<< HEAD
             -- Private chutes/jobs/etc are accounted for by instance data instead of here.
             WHEN (i.metrics->>'p')::bool IS TRUE THEN 0::float
-=======
+
             -- For token-based computations (nc = normalized compute, handles prompt & completion tokens).
             WHEN i.metrics->>'nc' IS NOT NULL
                 AND (i.metrics->>'nc')::float > 0
             THEN (i.metrics->>'nc')::float
->>>>>>> 5a84a567
 
             -- For step-based computations
             WHEN i.metrics->>'steps' IS NOT NULL
