--- conflicted
+++ resolved
@@ -842,51 +842,6 @@
     instances = await load_chute_instances(chute.chute_id)
     random.shuffle(instances)
     bad_env = set()
-<<<<<<< HEAD
-    if re.match(r"^[0-9]+\.(2\.(39|4[0-9]|[5-9][0-9])|[3-9]\.[0-9]+)$", chute.chutes_version or ""):
-        signatures = {}
-        salt = str(uuid.uuid4())
-        for instance in instances:
-            failed_envdump = False
-            log_prefix = (
-                f"ENVDUMP: {instance.instance_id=} {instance.miner_hotkey=} {instance.chute_id=}"
-            )
-            try:
-                signature = await get_env_sig(instance, salt)
-                logger.info(
-                    f"Loaded environment signature for {instance.instance_id=}: {signature=}"
-                )
-                signatures[instance.instance_id] = signature
-
-                # Load env dump, if possible.
-                if re.match(
-                    r"^[0-9]+\.(2\.(4[1-9]|[5-9][0-9])|[3-9]\.[0-9]+)$", chute.chutes_version or ""
-                ):
-                    dump = await get_env_dump(instance)
-                    if not is_kubernetes_env(instance, dump, log_prefix):
-                        logger.error(f"{log_prefix} is not running a valid kubernetes environment")
-                        failed_envdump = True
-
-                    if not check_sglang(instance, chute, dump, log_prefix):
-                        logger.error(f"{log_prefix} did not find SGLang process, bad...")
-                        failed_envdump = True
-
-                    try:
-                        process = dump[1] if isinstance(dump, list) else dump["process"]
-                        assert process["pid"] == 1
-                        command_line = re.sub(
-                            r"([^ ]+/)?python3?(\.[0-9]+)", "python", " ".join(process["cmdline"])
-                        )
-                        if command_line != get_expected_command(chute, instance=instance):
-                            logger.error(f"{log_prefix} running invalid process: {command_line=}")
-                            failed_envdump = True
-                        else:
-                            logger.success(
-                                f"{log_prefix} successfully validated expected runtime command: {command_line=}"
-                            )
-                    except EnvdumpMissing:
-                        logger.error(f"{log_prefix} returned invalid status code, clearly bad")
-=======
     if semver.compare(chute.chutes_version or "0.0.0", "0.2.53") >= 0:
         instance_map = {instance.instance_id: instance for instance in instances}
 
@@ -924,7 +879,6 @@
                     ).strip()
                     if command_line != get_expected_command(instance, chute):
                         logger.error(f"{log_prefix} running invalid process: {command_line=}")
->>>>>>> 816006e7
                         failed_envdump = True
                     else:
                         logger.success(
