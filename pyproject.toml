[tool.poetry]
name = "chutes-api"
version = "0.0.1"
description = "chutes.ai API/validator"
authors = ["Jon Durbin <jon@jondurbin.com>", "namoray <namoray@rayonlabs.ai>"]
license = "MIT"
readme = "README.md"



[tool.poetry.dependencies]
python = "^3.12"
aiohttp = "^3.10.10"
backoff = "^2.2.1"
requests = "^2.32.3"
loguru = "^0.7.2"
fastapi = "^0.115.4"
uvicorn = "^0.32.0"
pybase64 = "^1.4.0"
orjson = "^3.10.10"
SQLAlchemy = "^2.0.36"
pydantic-settings = "^2.6.0"
asyncpg = "^0.30.0"
miniopy-async = "^1.21.1"
passlib = "^1.7.4"
python-multipart = "^0.0.16"
taskiq-redis = "^1.0.2"
fickling = "^0.1.3"
setuptools = "^75.3.0"
substrate-interface = "^1.7.10"
py-bip39-bindings = "^0.1.11"
hvac = "^2.3.0"
argon2-cffi = "^23.1.0"
python-slugify = {extras = ["unidecode"], version = "^8.0.4"}
async-lru = "^2.0.4"
# TODO: Pin the below version
# fiber = { git = "https://github.com/rayonlabs/fiber.git" }
aiodns = "^3.2.0"
<<<<<<< HEAD
chutes = "0.0.20"
graval = "^0.0.3"
=======
chutes = "^0.0.19"
fastapi-cache2 = "^0.2.2"
>>>>>>> cf130113

[tool.poetry.group.dev.dependencies]
black = "^24.10.0"
flake8 = "^7.1.1"
pytest = "^8.3.3"
pytest-cov = "^6.0.0"
greenlet = "^3.1.1"
ipykernel = "^6.29.5"
typer = "^0.12.5"
[build-system]
requires = ["poetry-core"]
build-backend = "poetry.core.masonry.api"
<|MERGE_RESOLUTION|>--- conflicted
+++ resolved
@@ -36,13 +36,9 @@
 # TODO: Pin the below version
 # fiber = { git = "https://github.com/rayonlabs/fiber.git" }
 aiodns = "^3.2.0"
-<<<<<<< HEAD
 chutes = "0.0.20"
 graval = "^0.0.3"
-=======
-chutes = "^0.0.19"
 fastapi-cache2 = "^0.2.2"
->>>>>>> cf130113
 
 [tool.poetry.group.dev.dependencies]
 black = "^24.10.0"
