{{- define "api.labels" -}}
app.kubernetes.io/name: api
redis-access: "true"
db-access: "true"
{{- end }}

{{- define "socket.labels" -}}
app.kubernetes.io/name: socket
redis-access: "true"
db-access: "true"
{{- end }}

{{- define "eventSocket.labels" -}}
app.kubernetes.io/name: event-socket
redis-access: "true"
db-access: "true"
{{- end }}

{{- define "paymentWatcher.labels" -}}
app.kubernetes.io/name: payment-watcher
redis-access: "true"
db-access: "true"
{{- end }}

{{- define "usageTracker.labels" -}}
app.kubernetes.io/name: usage-tracker
redis-access: "true"
db-access: "true"
{{- end }}

{{- define "reqHashDns.labels" -}}
app.kubernetes.io/name: req-hash-dns
redis-access: "true"
db-access: "true"
{{- end }}

{{- define "graval.labels" -}}
app.kubernetes.io/name: graval
redis-access: "true"
db-access: "true"
{{- end }}

{{- define "gravaldb.labels" -}}
app.kubernetes.io/name: gravaldb
{{- end }}

{{- define "gravalWorker.labels" -}}
app.kubernetes.io/name: graval-worker
redis-access: "true"
db-access: "true"
{{- end }}

{{- define "watchtower.labels" -}}
app.kubernetes.io/name: watchtower
redis-access: "true"
db-access: "true"
{{- end }}

{{- define "cacher.labels" -}}
app.kubernetes.io/name: cacher
redis-access: "true"
db-access: "true"
{{- end }}

{{- define "downscaler.labels" -}}
app.kubernetes.io/name: downscaler
redis-access: "true"
db-access: "true"
{{- end }}

{{- define "autostaker.labels" -}}
app.kubernetes.io/name: autostaker
redis-access: "true"
db-access: "true"
{{- end }}

{{- define "forge.labels" -}}
app.kubernetes.io/name: forge
redis-access: "true"
db-access: "true"
{{- end }}

{{- define "metasync.labels" -}}
app.kubernetes.io/name: metasync
redis-access: "true"
db-access: "true"
{{- end }}

{{- define "weightsetter.labels" -}}
app.kubernetes.io/name: weightsetter
redis-access: "true"
db-access: "true"
{{- end }}

{{- define "redis.labels" -}}
app.kubernetes.io/name: redis
{{- end }}

{{- define "cmRedis.labels" -}}
app.kubernetes.io/name: cm-redis
{{- end }}

{{- define "llmCacheRedis.labels" -}}
app.kubernetes.io/name: llm-cache-redis
{{- end }}

{{- define "memcached.labels" -}}
app.kubernetes.io/name: memcached
{{- end }}

{{- define "registry.labels" -}}
app.kubernetes.io/name: registry
{{- end }}

{{- define "registryProxy.labels" -}}
app.kubernetes.io/name: registry-proxy
{{- end }}

{{- define "chutes.sensitiveEnv" -}}
<<<<<<< HEAD
- name: LAUNCH_CONFIG_KEY
  valueFrom:
    secretKeyRef:
      name: launch-config
      key: key
=======
- name: ENVDUMP_UNLOCK
  valueFrom:
    secretKeyRef:
      key: token
      name: envdump
- name: KUBECHECK_SALT
  valueFrom:
    secretKeyRef:
      key: salt
      name: kubecheck
- name: KUBECHECK_PREFIX
  valueFrom:
    secretKeyRef:
      key: prefix
      name: kubecheck
- name: KUBECHECK_SUFFIX
  valueFrom:
    secretKeyRef:
      key: suffix
      name: kubecheck
- name: ENVCHECK_KEY_52
  valueFrom:
    secretKeyRef:
      key: key
      name: envcheck-52
- name: ENVCHECK_SALT_52
  valueFrom:
    secretKeyRef:
      key: salt
      name: envcheck-52
>>>>>>> 816006e7
- name: ENVCHECK_KEY
  valueFrom:
    secretKeyRef:
      key: key
      name: envcheck
- name: ENVCHECK_SALT
  valueFrom:
    secretKeyRef:
      key: salt
      name: envcheck
- name: CODECHECK_KEY
  valueFrom:
    secretKeyRef:
      name: codecheck-key
      key: key
- name: IP_CHECK_SALT
  valueFrom:
    secretKeyRef:
      name: ip-check-salt
      key: salt
- name: VALIDATOR_SEED
  valueFrom:
    secretKeyRef:
      name: validator-credentials
      key: seed
- name: WALLET_KEY
  valueFrom:
    secretKeyRef:
      name: wallet-secret
      key: wallet-key
- name: PG_ENCRYPTION_KEY
  valueFrom:
    secretKeyRef:
      name: wallet-secret
      key: pg-key
{{- end }}

{{- define "chutes.commonEnv" -}}
- name: CHUTES_VERSION
  value: {{ .Values.chutes_version }}
- name: GRAVAL_URL
  value: https://graval.chutes.ai
- name: VALIDATOR_SS58
  valueFrom:
    secretKeyRef:
      name: validator-credentials
      key: ss58
- name: REDIS_PASSWORD
  valueFrom:
    secretKeyRef:
      name: redis-secret
      key: password
- name: POSTGRES_PASSWORD
  valueFrom:
    secretKeyRef:
      name: postgres-secret
      key: password
- name: POSTGRESQL
  valueFrom:
    secretKeyRef:
      name: postgres-secret
      key: url
- name: POSTGRESQL_RO
  valueFrom:
    secretKeyRef:
      name: postgres-secret
      key: readonly_url
- name: REDIS_URL
  valueFrom:
    secretKeyRef:
      name: redis-secret
      key: url
- name: AWS_ACCESS_KEY_ID
  valueFrom:
    secretKeyRef:
      name: s3-credentials
      key: access-key-id
- name: AWS_SECRET_ACCESS_KEY
  valueFrom:
    secretKeyRef:
      name: s3-credentials
      key: secret-access-key
- name: AWS_ENDPOINT_URL
  valueFrom:
    secretKeyRef:
      name: s3-credentials
      key: endpoint-url
- name: AWS_REGION
  valueFrom:
    secretKeyRef:
      name: s3-credentials
      key: aws-region
- name: STORAGE_BUCKET
  valueFrom:
    secretKeyRef:
      name: s3-credentials
      key: bucket
- name: REGISTRY_PASSWORD
  valueFrom:
    secretKeyRef:
      name: registry-secret
      key: password
- name: REGISTRY_INSECURE
  value: "true"
{{- end -}}<|MERGE_RESOLUTION|>--- conflicted
+++ resolved
@@ -117,13 +117,11 @@
 {{- end }}
 
 {{- define "chutes.sensitiveEnv" -}}
-<<<<<<< HEAD
 - name: LAUNCH_CONFIG_KEY
   valueFrom:
     secretKeyRef:
       name: launch-config
       key: key
-=======
 - name: ENVDUMP_UNLOCK
   valueFrom:
     secretKeyRef:
@@ -154,7 +152,6 @@
     secretKeyRef:
       key: salt
       name: envcheck-52
->>>>>>> 816006e7
 - name: ENVCHECK_KEY
   valueFrom:
     secretKeyRef:
