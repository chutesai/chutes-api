--- conflicted
+++ resolved
@@ -37,16 +37,17 @@
 
     # Users should send to this address to top up
     payment_address = Column(String)
-<<<<<<< HEAD
+
+    # Balance in USD.
     balance = Column(Double, default=0.0)
+
+    # Flag indicating if the first payment bonus has been credited.
     bonus_used = Column(Boolean, default=False)
-=======
 
     # Current balance in Tao
     balance = Column(BigInteger, default=settings.signup_bonus_balance)
 
     # Friendly name for the frontend for chute creators
->>>>>>> cc81055a
     username = Column(String, unique=True)
 
     # Gets populated in user/events.py to be a 16 digit alphanumeric which acts as an account id
@@ -66,29 +67,6 @@
         """
         return validate_the_username(value)
 
-    # NOTE: The below can be deleted as coldkey is just for receiving payments.
-    # @validates("coldkey")
-    # def validate_coldkey(self, _, value):
-    #     """
-    #     Ensure the coldkey has a balance before allowing registration.
-    #     """
-    #     if not re.match(r"^[a-zA-Z0-9]{48}$", value):
-    #         raise ValueError("Invalid coldkey address")
-    #     balance = 0
-    #     try:
-    #         substrate = SubstrateInterface(settings.subtensor, ss58_format=42)
-    #         result = substrate.query(
-    #             module="System", storage_function="Account", params=[value]
-    #         )
-    #         balance = float(result.value["data"]["free"]) / 1e9
-    #     except Exception as e:
-    #         raise ValueError(f"Error checking tao balance for {value}: {e}")
-    #     if not balance or balance < settings.registration_minimum_balance:
-    #         raise ValueError(
-    #             f"Free tao balance for coldkey={value} too low [{balance}], minimum: {settings.registration_minimum_balance}"
-    #         )
-    #     return value
-
     @classmethod
     def create(
         cls, username: str, coldkey: str | None = None, hotkey: str | None = None
@@ -96,22 +74,6 @@
         """
         Create a new user.
         """
-<<<<<<< HEAD
-        if not re.match(r"^[a-zA-Z0-9]{48}$", value):
-            raise ValueError("Invalid coldkey address")
-        balance = 0
-        try:
-            substrate = SubstrateInterface(settings.subtensor, ss58_format=42)
-            result = substrate.query(module="System", storage_function="Account", params=[value])
-            balance = float(result.value["data"]["free"]) / 1e9
-        except Exception as e:
-            raise ValueError(f"Error checking tao balance for {value}: {e}")
-        if not balance or balance < settings.registration_minimum_balance:
-            raise ValueError(
-                f"Free tao balance for coldkey={value} too low [{balance}], minimum: {settings.registration_minimum_balance}"
-            )
-        return value
-=======
         fingerprint = gen_random_token(k=32)
         fingerprint_hash = hashlib.blake2b(fingerprint.encode()).hexdigest()
         user = cls(
@@ -121,7 +83,6 @@
             fingerprint_hash=fingerprint_hash,
         )
         return user, fingerprint
->>>>>>> cc81055a
 
     def __repr__(self):
         """
