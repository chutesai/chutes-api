"""
ORM definitions for users.
"""

import datetime
from typing import Self, Optional
from pydantic import BaseModel
from sqlalchemy import (
    func,
    Column,
    String,
    DateTime,
    Double,
    Boolean,
    BigInteger,
    ForeignKey,
    select,
    case,
)
from sqlalchemy.orm import relationship, validates
from api.database import Base
import hashlib
from api.database import get_session
from api.config import settings
from api.util import gen_random_token
from api.user.util import validate_the_username
from api.permissions import Permissioning, Role


# Other fields are populated by listeners
# Except hotkey which is added in the header
# NOTE: Can we add hotkey here instead?
class UserRequest(BaseModel):
    username: str
    coldkey: str
    logo_id: Optional[str] = None


class AdminUserRequest(BaseModel):
    username: str
    logo_id: Optional[str] = None


class User(Base):
    __tablename__ = "users"

    # Populated in user/events based on fingerprint_hash
    user_id = Column(String, primary_key=True)

    # An alternative to an API key.
    # Must be nullable for not all users have a hotkey, and the unique
    # constraint prevents us using a default hotkey.
    hotkey = Column(String, nullable=True, unique=True)

    # To receive commission payments
    coldkey = Column(String, nullable=False)

    # Users should send to this address to top up
    payment_address = Column(String)

    # Secret (encrypted)
    wallet_secret = Column(String)

    # Developer program/anti-turdnugget deposit address.
    developer_payment_address = Column(String)
    developer_wallet_secret = Column(String)

    # Balance in USD.
    balance = Column(Double, default=0.0)

    # Flag indicating if the first payment bonus has been credited.
    bonus_used = Column(Boolean, default=False)

    # Friendly name for the frontend for chute creators
    username = Column(String, unique=True)

    # Gets populated in user/events.py to be a 16 digit alphanumeric which acts as an account id
    fingerprint_hash = Column(String, nullable=False, unique=True)

    # Extra permissions/roles bitmask.
    permissions_bitmask = Column(BigInteger, default=0)

    # Validator association (for free accounts).
    validator_hotkey = Column(String, nullable=True)

    # Subnet owner association (for free accounts).
    subnet_owner_hotkey = Column(String, nullable=True)

    # Squad enabled.
    squad_enabled = Column(Boolean, default=False)

<<<<<<< HEAD
    # Rate limit overrides.
    rate_limit_overrides = Column(JSONB, default=None)

    # Job limits.
    job_limits = Column(JSONB, default=None)

=======
>>>>>>> 6a0e68c7
    created_at = Column(DateTime(timezone=True), server_default=func.now())
    updated_at = Column(DateTime(timezone=True), server_default=func.now())

    # Logo/avatar.
    logo_id = Column(String, ForeignKey("logos.logo_id", ondelete="SET NULL"), nullable=True)

    chutes = relationship("Chute", back_populates="user")
    images = relationship("Image", back_populates="user")
    api_keys = relationship("APIKey", back_populates="user", cascade="all, delete-orphan")
    jobs = relationship("Job", back_populates="user")

    @validates("username")
    def validate_username(self, _, value):
        """
        Simple username validation.
        """
        return validate_the_username(value)

    @classmethod
    def create(
        cls, username: str, coldkey: str | None = None, hotkey: str | None = None
    ) -> tuple[Self, str]:
        """
        Create a new user.
        """
        fingerprint = gen_random_token(k=32)
        fingerprint_hash = hashlib.blake2b(fingerprint.encode()).hexdigest()
        user = cls(
            username=username,
            coldkey=coldkey,
            hotkey=hotkey,
            fingerprint_hash=fingerprint_hash,
        )
        return user, fingerprint

    def __repr__(self):
        """
        String representation.
        """
        return f"<User(user_id={self.user_id}, username={self.username})>"

    def has_role(self, role: Role):
        """
        Check if a user has a role/permission.
        """
        return Permissioning.enabled(self, role)


class InvocationQuota(Base):
    __tablename__ = "invocation_quotas"
    user_id = Column(String, primary_key=True)
    chute_id = Column(String, primary_key=True)
    quota = Column(BigInteger, nullable=False, default=settings.default_quotas.get("*", 200))

    @staticmethod
    async def get(user_id: str, chute_id: str):
        key = f"quota:{user_id}:{chute_id}".encode()
        cached = (await settings.memcache.get(key) or b"").decode()
        if cached and cached.isdigit():
            return int(cached)
        async with get_session() as session:
            result = await session.execute(
                select(InvocationQuota.quota)
                .where(InvocationQuota.user_id == user_id)
                .where(InvocationQuota.chute_id.in_([chute_id, "*"]))
                .order_by(case((InvocationQuota.chute_id == chute_id, 0), else_=1))
                .limit(1)
            )
            quota = result.scalar()
            if quota is not None:
                await settings.memcache.set(key, str(quota).encode(), exptime=3600)
                return quota
            default_quota = settings.default_quotas.get(
                chute_id, settings.default_quotas.get("*", 200)
            )
            await settings.memcache.set(key, str(default_quota).encode(), exptime=3600)
            return default_quota

    @staticmethod
    async def quota_key(user_id: str, chute_id: str):
        """
        Get the quota (redis) key for a user and chute.
        """
        date = datetime.datetime.now().strftime("%Y%m%d")
        cache_key = f"quota_type:{user_id}:{chute_id}".encode()
        cached = await settings.memcache.get(cache_key)
        if cached is not None:
            quota_type = cached.decode()
        else:
            async with get_session() as session:
                result = await session.execute(
                    select(InvocationQuota.chute_id)
                    .where(InvocationQuota.user_id == user_id)
                    .where(InvocationQuota.chute_id.in_([chute_id, "*"]))
                    .order_by(case((InvocationQuota.chute_id == chute_id, 0), else_=1))
                    .limit(1)
                )
                db_chute_id = result.scalar()
            if db_chute_id == chute_id:
                quota_type = "specific"
            elif db_chute_id == "*":
                quota_type = "wildcard"
            elif chute_id in settings.default_quotas:
                quota_type = "default_specific"
            elif "*" in settings.default_quotas:
                quota_type = "default_wildcard"
            else:
                quota_type = "none"
            await settings.memcache.set(cache_key, quota_type.encode(), exptime=3600)

        if quota_type in ["specific", "default_specific"]:
            return f"q:{date}:{user_id}:{chute_id}"
        else:
            return f"q:{date}:{user_id}:__default__"<|MERGE_RESOLUTION|>--- conflicted
+++ resolved
@@ -89,15 +89,9 @@
     # Squad enabled.
     squad_enabled = Column(Boolean, default=False)
 
-<<<<<<< HEAD
-    # Rate limit overrides.
-    rate_limit_overrides = Column(JSONB, default=None)
-
     # Job limits.
     job_limits = Column(JSONB, default=None)
 
-=======
->>>>>>> 6a0e68c7
     created_at = Column(DateTime(timezone=True), server_default=func.now())
     updated_at = Column(DateTime(timezone=True), server_default=func.now())
 
