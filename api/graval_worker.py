"""
GraVal node validation worker.
"""

import asyncio
import aiohttp
import binascii
import uuid
import random
import hashlib
import traceback
import re
import time
import base64
import backoff
import secrets
import semver
import orjson as json
import semver
from async_lru import alru_cache
from typing import List, Tuple
from pydantic import BaseModel
from loguru import logger
from ipaddress import ip_address
from api.config import settings
from api.util import (
    aes_encrypt,
    aes_decrypt,
    use_encryption_v2,
    use_encrypted_path,
    should_slurp_code,
    decrypt_envdump_cipher,
    get_resolved_ips,
    generate_ip_token,
    use_opencl_graval,
)
from api.gpu import SUPPORTED_GPUS
from api.database import get_session
from api.node.schemas import Node
from api.chute.schemas import Chute, RollingUpdate
from api.instance.schemas import Instance
from api.fs_challenge.schemas import FSChallenge
from sqlalchemy import update, func, and_, not_
from sqlalchemy.future import select
from sqlalchemy.orm import joinedload, selectinload
from sqlalchemy.ext.asyncio import AsyncSession
from taskiq_redis import ListQueueBroker, RedisAsyncResultBackend
from watchtower import get_expected_command, is_kubernetes_env, get_dump
import api.database.orms  # noqa
import api.miner_client as miner_client

broker = ListQueueBroker(url=settings.redis_url, queue_name="graval").with_result_backend(
    RedisAsyncResultBackend(redis_url=settings.redis_url, result_ex_time=3600)
)


class CipherChallenge(BaseModel):
    ciphertext: str
    iv: str
    length: int
    device_id: int
    seed: int


def generate_device_info_challenge(device_count: int):
    """
    Generate a device info challenge.
    """
    bytes_array = secrets.token_bytes(32)
    bytes_list = list(bytes_array)
    device_id = bytes_list[0]
    if device_id >= device_count and bytes_list[0] > 25:
        bytes_list[0] = 0
    return binascii.hexlify(bytes(bytes_list)).decode("ascii")


def get_actual_path(instance, path):
    """
    Get the real path, which may be encrypted.
    """
    if not use_encrypted_path(instance.chutes_version):
        return path
    path = "/" + path.lstrip("/")
    return aes_encrypt(path.ljust(24, "?"), instance.symmetric_key, hex_encode=True)


@backoff.on_exception(
    backoff.constant,
    Exception,
    jitter=None,
    interval=10,
    max_tries=7,
)
async def verify_device_info_challenge(devices, challenge, response, opencl: bool = False):
    """
    Verify a device info challenge.
    """
    url = (
        f"{settings.opencl_graval_url}/verify_device_challenge"
        if opencl
        else f"{settings.graval_url}/verify_device_challenge"
    )
    logger.info(f"Verifying device info challenge hash with {url=}")
    async with aiohttp.ClientSession(raise_for_status=True) as session:
        async with session.post(
            url,
            json={
                "devices": devices,
                "challenge": challenge,
                "response": response,
            },
        ) as resp:
            return (await resp.json())["result"]


async def get_encryption_settings(
    node,
    path,
    data,
    with_chutes: bool = True,
    cuda: bool = True,
    seed: int = None,
    iterations: int = None,
):
    """
    Determine the chute to use for encryption with validator infra fallback/option.
    """
    # Determine which chute to call, if we are using chutes rather than a validator GPU.
    memory = SUPPORTED_GPUS.get(node.gpu_identifier, {}).get("memory", 140)
    suffix = "large" if memory > 48 else "small"
    suffix = f"cuda-{suffix}" if cuda else f"opencl-{suffix}"
    slug = f"chutes-graval-{suffix}"

    # Double check this chute is available.
    if slug not in await available_verification_chutes():
        with_chutes = False

    # Encrypt the payload.
    url = f"https://{slug}.{settings.base_domain}/{path}"
    if not with_chutes:
        if cuda:
            url = f"{settings.graval_url}/{path}"
        else:
            url = f"{settings.opencl_graval_url}/{path}"
    headers = {}
    if with_chutes:
        headers["Authorization"] = settings.codecheck_key
    payload = {
        "device_info": node.graval_dict(),
        "seed": seed if seed is not None else random.randint(0, 999999999999),
    }
    if not cuda:
        payload["iterations"] = iterations or 1
    if path == "encrypt":
        payload.update({"payload": data if isinstance(data, str) else json.dumps(data).decode()})
        if with_chutes:
            payload.update(
                {
                    "key": secrets.token_bytes(16).hex(),
                }
            )
    else:
        if with_chutes:
            payload.update({"data": data})
        else:
            payload.update({"payload": data})

    return url, payload, headers, with_chutes


@backoff.on_exception(
    backoff.constant,
    Exception,
    jitter=None,
    interval=3,
    max_tries=7,
)
async def graval_encrypt(
    node, payload, with_chutes=True, cuda=True, seed: int = None, iterations: int = None
):
    """
    Encrypt data via the GraVal PoW mechanism.
    """
    url, data, headers, chute = await get_encryption_settings(
        node,
        "encrypt",
        payload,
        with_chutes=with_chutes,
        cuda=cuda,
        seed=seed,
        iterations=iterations,
    )
    logger.info(f"Using {url=} for graval encryption")
    async with aiohttp.ClientSession(raise_for_status=True) as session:
        async with session.post(url, json=data, headers=headers, timeout=300) as resp:
            logger.success(f"Generated ciphertext for {node.uuid} via {url=}")
            if chute:
                body = await resp.json()
                result = json.loads(
                    decrypt_envdump_cipher(body["cipher"], bytes.fromhex(data["key"]), "0.2.46")
                )
                return base64.b64encode(
                    bytes.fromhex(result["iv"]) + bytes.fromhex(result["ciphertext"])
                ).decode()
            return await resp.text()


@backoff.on_exception(
    backoff.constant,
    Exception,
    jitter=None,
    interval=10,
    max_tries=7,
)
async def graval_decrypt(
    node, payload, with_chutes=True, cuda=True, iterations: int = None, seed: int = None
):
    """
    Decrypt data via the GraVal PoW mechanism.
    """
    url, data, headers, chute = await get_encryption_settings(
        node,
        "decrypt",
        payload,
        with_chutes=with_chutes,
        cuda=cuda,
        seed=seed,
        iterations=iterations,
    )
    logger.info(f"Using {url=} for graval decryption")
    async with aiohttp.ClientSession(raise_for_status=True) as session:
        async with session.post(url, json=data, headers=headers) as resp:
            logger.success(f"Decrypted ciphertext from node {node.uuid} via {url=}")
            if chute:
                text = (await resp.json())["plaintext"]
                return decrypt_envdump_cipher(text, data["key"], "0.2.46")
            return await resp.text()


async def generate_cipher(node):
    """
    Encrypt some data on the validator side and see if the miner can decrypt it.
    """
    plaintext = f"decrypt me please: {uuid.uuid4()}"
    graval_config = SUPPORTED_GPUS[node.gpu_identifier]["graval"]
    cipher = await graval_encrypt(
        node,
        plaintext,
        with_chutes=False,
        cuda=False,
        seed=node.seed,
        iterations=graval_config["iterations"],
    )
    logger.info(f"Generated ciphertext for {node.uuid} from {plaintext=} {cipher=}")
    return plaintext, cipher


async def check_encryption_challenge(
    node: Node, plaintext: str, ciphertext: str, uuids: list[str], timeout: int = None
) -> bool:
    """
    Send a single device decryption challenge.
    """
    url = f"http://{node.verification_host}:{node.verification_port}/decrypt"
    graval_config = SUPPORTED_GPUS[node.gpu_identifier]["graval"]
    payload = {
        "ciphertext": ciphertext,
        "seed": node.seed,
        "iterations": graval_config["iterations"],
        "device_index": node.device_index,
    }

    # Send the request and verify the response.
    error_message = None
    started_at = time.time()
    try:
        async with miner_client.post(
            node.miner_hotkey,
            url,
            payload=payload,
            timeout=timeout or int(graval_config["estimate"] * 1.35),
        ) as response:
            if response.status != 200:
                error_message = (
                    "Failed to perform decryption challenge: "
                    f"{response.status=} {await response.text()}"
                )
            else:
                response_text = (await response.json())["plaintext"]
                if response_text != plaintext:
                    error_message = (
                        f"Miner response '{response_text}' does not match ciphertext: '{plaintext}'"
                    )
                # XXX disabled for the time being.
                # elif timeout is None:
                #     delta = time.time() - started_at
                #     if (
                #         not graval_config["estimate"] * 0.70
                #         < delta
                #         < graval_config["estimate"] * 1.3
                #     ):
                #         error_message = (
                #             f"GraVal decryption challenge completed in {int(delta)} seconds, "
                #             f"but estimate is {graval_config['estimate']} seconds"
                #         )
    except Exception as exc:
        error_message = (
            "Unhandled exception performing miner decryption challenge after "
            f"{time.time() - started_at} seconds: {exc=}\n{traceback.format_exc()}"
        )

    # Store the reason for the verification error, upon failure.
    if error_message:
        logger.error(error_message)
        async with get_session() as session:
            # On failure, mark all of the GPUs as failed.
            await session.execute(
                update(Node)
                .where(Node.uuid.in_(uuids))
                .values({"verification_error": error_message})
            )
        await session.commit()
        return False

    return True


async def check_device_info_challenge(
    nodes: List[Node],
    url: str = None,
    purpose: str = "graval",
    opencl: bool = False,
) -> bool:
    """
    Send a single device info challenge.
    """
    if not url:
        url = f"http://{nodes[0].verification_host}:{nodes[0].verification_port}/info"
    error_message = None
    try:
        challenge = generate_device_info_challenge(len(nodes))
        async with miner_client.get(
            nodes[0].miner_hotkey,
            url,
            purpose,
            params={"challenge": challenge},
            timeout=12.0,
        ) as response:
            if response.status != 200:
                error_message = f"Failed to perform device info challenge: {response.status=} {await response.text()}"
            else:
                response = await response.text()
                assert await verify_device_info_challenge(
                    [node.graval_dict() for node in nodes],
                    challenge,
                    response,
                    opencl=opencl,
                )
    except Exception as exc:
        error_message = f"Failed to perform decryption challenge: [unhandled exception] {exc} {traceback.format_exc()}"
    if error_message:
        logger.error(error_message)
        async with get_session() as session:
            await session.execute(
                update(Node)
                .where(Node.uuid.in_([node.uuid for node in nodes]))
                .values({"verification_error": error_message})
            )
        await session.commit()
        return False
    return True


async def verify_outbound_ip(nodes):
    """
    Check if the advertised IP matches the outbound IP (via remote token fetch).
    """
    addrs = []
    if len(set([f"{n.verification_host}:{n.verification_port}" for n in nodes])) > 1:
        error_message = "Multiple host/port pairs for a single server."
    else:
        addrs = []
        try:
            ip_address(nodes[0].verification_host)
            addrs = [nodes[0].verification_host]
        except ValueError:
            try:
                addrs = await asyncio.wait_for(get_resolved_ips(nodes[0].verification_host), 5.0)
            except ValueError:
                error_message = f"Could not resolve IP addresses for {nodes[0].verification_host}"
        if not addrs:
            error_message = "Unable to determine IP address for {nodes[0].verification_host}"
        url = f"http://{nodes[0].verification_host}:{nodes[0].verification_port}/remote_token"
        salt = secrets.token_hex(16)
        token_url = f"https://api.{settings.base_domain}/instances/token_check?salt={salt}"
        try:
            async with miner_client.post(
                nodes[0].miner_hotkey,
                url,
                payload={"token_url": token_url},
                timeout=15.0,
            ) as response:
                if response.status != 200:
                    error_message = (
                        f"Unable to fetch remote IP check token: {await response.text()}"
                    )
                token = await response.text()
                expected = [generate_ip_token(i, extra_salt=salt) for i in addrs]
                if any([e == token for e in expected]):
                    logger.success(f"Verified {nodes[0].verification_host} remote IP token check.")
                    return True
                error_message = (
                    f"Failed IP token check, expected one of {expected} but received {token}"
                )
        except Exception as exc:
            error_message = f"Unhandled exception fetching remote IP check token: {exc=}"
    if error_message:
        logger.warning(f"Failed outbound IP check: {error_message=}")
        async with get_session() as session:
            await session.execute(
                update(Node)
                .where(Node.uuid.in_([node.uuid for node in nodes]))
                .values({"verification_error": error_message})
            )
            await session.commit()
            return False
    return True


@broker.task
async def validate_gpus(uuids: List[str]) -> Tuple[bool, str]:
    """
    Validate GPUs.
    """
    nodes = None
    async with get_session() as session:
        if not (
            nodes := (await session.execute(select(Node).where(Node.uuid.in_(uuids))))
            .scalars()
            .unique()
            .all()
        ):
            logger.warning("Found no matching nodes, did they disappear?")
            return False, "nodes not found"

    # Check if the advertised IP matches outbound IP, disabled temporarily.
    # if not await verify_outbound_ip(nodes):
    #     return False, "Outbound IP address does not match advertised IP address"

    # Fast pass, do simple device info challenges.
    for _ in range(settings.device_info_challenge_count):
        if not await check_device_info_challenge(nodes, opencl=True):
            error_message = "one or more device info challenges failed"
            logger.warning(error_message)
            return False, error_message

    # Generate ciphertexts for each GPU for PoVW
    challenges = await asyncio.gather(*[generate_cipher(node) for node in nodes])

    # See if they decrypt properly - send one challenge first, which triggers the graval
    # init for all GPUs, then if/when that passes we can call the decryption endpoint
    # for all other GPUs concurrently and it will be virtually instant.
    if not await check_encryption_challenge(
        nodes[0], challenges[0][0], challenges[0][1], uuids=uuids
    ):
        error_message = "one or more decryption challenges failed"
        logger.warning(error_message)
        return False, error_message
    if len(nodes) > 1:
        successes = await asyncio.gather(
            *[
                check_encryption_challenge(
                    nodes[idx],
                    challenges[idx][0],
                    challenges[idx][1],
                    uuids=uuids,
                )
                for idx in range(1, len(nodes))
            ]
        )
        if not all(successes):
            error_message = "one or more decryption challenges failed"
            logger.warning(error_message)
            return False, error_message

    # Validation success.
    logger.success(
        f"Successfully performed GraVal PoVW decryption challenges on {len(nodes)} devices."
    )
    async with get_session() as session:
        await session.execute(
            update(Node)
            .where(Node.uuid.in_(uuids))
            .values({"verified_at": func.now(), "verification_error": None})
        )

    # Notify the miner.
    async def _notify_one(gpu_id):
        try:
            event_data = {
                "reason": "gpu_verified",
                "data": {
                    "gpu_id": gpu_id,
                    "miner_hotkey": nodes[0].miner_hotkey,
                },
                "filter_recipients": [nodes[0].miner_hotkey],
            }
            await settings.redis_client.publish("miner_broadcast", json.dumps(event_data).decode())
        except Exception as exc:
            # Allow exceptions here since the miner can also check.
            logger.warning(
                f"Error notifying miner that GPU is verified: {exc}\n{traceback.format_exc()}"
            )

    await asyncio.gather(*[_notify_one(gpu_id) for gpu_id in uuids])
    return True, None


@backoff.on_exception(
    backoff.constant,
    Exception,
    jitter=None,
    interval=5,
    max_tries=3,
)
async def _verify_instance_graval(instance: Instance) -> bool:
    """
    Check decryption ability of an instance via the _ping endpoint.
    """
    if not settings.graval_url:
        logger.info("GraVal disabled, skipping _verify_instance_graval...")
        return True

    # Generate a ciphertext for a random GPU on the instance.
    target_index = random.choice(list(range(len(instance.nodes))))
    target_node = instance.nodes[target_index]
    expected = str(uuid.uuid4())
    ciphertext = await graval_encrypt(
        target_node,
        expected,
        with_chutes=not instance.chute.slug.startswith("chutes-graval"),
        cuda=not use_opencl_graval(instance.chute.chutes_version),
        seed=target_node.seed,
    )

    # Format the payload to accomodate the old mechanism.
    bytes_ = base64.b64decode(ciphertext)
    iv = bytes_[:16]
    cipher = bytes_[16:]
    payload = {
        "hello": {
            "ciphertext": base64.b64encode(cipher).decode(),
            "iv": iv.hex(),
            "length": len(cipher),
            "device_id": target_index,
            "seed": target_node.seed,
        },
    }

    logger.info(f"Sending encrypted payload to _ping endpoint for graval verification: {payload=}")
    path = get_actual_path(instance, "_ping")
    async with miner_client.post(
        instance.miner_hotkey,
        f"http://{instance.host}:{instance.port}/{path}",
        payload,
        headers={"X-Chutes-Encrypted": "true"},
        timeout=12.0,
    ) as resp:
        resp.raise_for_status()
        if (await resp.json())["hello"] == expected:
            return True
        logger.warning(f"Expected {expected}, result: {await resp.json()}")
        return False


@backoff.on_exception(
    backoff.constant,
    Exception,
    jitter=None,
    interval=5,
    max_tries=3,
)
async def exchange_symmetric_key(instance: Instance) -> bool:
    """
    Create a new symmetric key and send it over to the miner via GraVal encryption.
    """
    # Generate a ciphertext for a random GPU on the instance.
    target_index = random.choice(list(range(len(instance.nodes))))
    target_node = instance.nodes[target_index]
    ciphertext = await graval_encrypt(
        target_node,
        instance.symmetric_key,
        with_chutes=not instance.chute.slug.startswith("chutes-graval"),
        cuda=not use_opencl_graval(instance.chute.chutes_version),
        seed=target_node.seed,
    )

    # Format the payload to accomodate the old mechanism.
    bytes_ = base64.b64decode(ciphertext)
    iv = bytes_[:16]
    cipher = bytes_[16:]
    payload = {
        "symmetric_key": {
            "ciphertext": base64.b64encode(cipher).decode(),
            "iv": iv.hex(),
            "length": len(cipher),
            "device_id": target_index,
            "seed": target_node.seed,
        },
    }

    # Send the encrypted symmetric key over to the instance.
    async with miner_client.post(
        instance.miner_hotkey,
        f"http://{instance.host}:{instance.port}/_exchange",
        payload,
        timeout=12.0,
    ) as resp:
        if resp.status != 404:
            resp.raise_for_status()

        # Make sure the encryption/decryption flow works properly.
        expected = str(uuid.uuid4())
        payload = aes_encrypt(json.dumps({"hello": expected}), instance.symmetric_key)
        iv = bytes.fromhex(payload[:32])
        logger.info(f"Sending {payload=} to _ping of {instance.instance_id=}")
        path = get_actual_path(instance, "_ping")
        async with miner_client.post(
            instance.miner_hotkey,
            f"http://{instance.host}:{instance.port}/{path}",
            payload,
            timeout=12.0,
        ) as decrypted_response:
            decrypted_response.raise_for_status()
            ciphertext = json.loads(await decrypted_response.read())["json"]
            plaintext = aes_decrypt(ciphertext, instance.symmetric_key, iv)
            logger.info(f"Plain text response from _ping on {instance.instance_id=}: {plaintext}")
            if json.loads(plaintext).get("hello") != expected:
                logger.warning(f"Expected {expected}, result: {plaintext}")
                return False

    logger.success(f"Successfully exchanged new symmetric key for {instance.instance_id=}")
    return True


@backoff.on_exception(
    backoff.constant,
    Exception,
    jitter=None,
    interval=5,
    max_tries=3,
)
async def _verify_filesystem_challenge(instance: Instance, challenge: FSChallenge) -> bool:
    """
    Check a single filesystem challenge on the remote instance.
    """
    logger.info(
        f"Sending filesystem challenge {challenge.filename=} {challenge.length=} {challenge.offset=} to {instance.instance_id=}"
    )
    payload = dict(
        filename=challenge.filename,
        offset=challenge.offset,
        length=challenge.length,
    )
    if use_encryption_v2(instance.chutes_version):
        payload = aes_encrypt(json.dumps(payload), instance.symmetric_key)
    path = get_actual_path(instance, "_fs_challenge")
    async with miner_client.post(
        instance.miner_hotkey,
        f"http://{instance.host}:{instance.port}/{path}",
        payload=payload,
        timeout=12.0,
    ) as resp:
        resp.raise_for_status()
        result = await resp.text()
        if result != challenge.expected:
            logger.warning(
                f"Expected {challenge.expected}, got {result}: {challenge.filename} [{challenge.offset}:{challenge.length}]"
            )
            return False
        logger.success(f"Successfully processed filesystem challenge: {challenge}")
        return True


async def check_envdump_command(instance):
    """
    Check the running command via chutes envdump, for supported chutes versions.
    """
    chute = instance.chute
    if semver.compare(chute.chutes_version or "0.0.0", "0.2.53") < 0:
        logger.warning(
            f"Unable to check envdump command line for {chute.chutes_version=} {chute.chute_id=}"
        )
        return True

    # Load the dump.
    dump = await get_dump(instance)
<<<<<<< HEAD
    if settings.envcheck_52_salt and not is_kubernetes_env(instance, dump):
=======
    if not is_kubernetes_env(instance, dump):
>>>>>>> 476a789b
        logger.error(
            f"ENVDUMP: {instance.instance_id=} {instance.miner_hotkey=} {instance.chute_id=} is not running a valid kubernetes environment"
        )
        return False

    # Check the running command.
    process = dump["all_processes"][0]
    assert process["pid"] == 1
<<<<<<< HEAD
    command_line = re.sub(r"([^ ]+/)?python3?(\.[0-9]+)", "python", " ".join(process["cmdline"]))
    if command_line != get_expected_command(instance.chute, instance=instance):
=======
    assert process["username"] == "chutes"
    command_line = re.sub(r"([^ ]+/)?python3?(\.[0-9]+)", "python", process["cmdline"]).strip()
    if command_line != get_expected_command(instance, chute):
>>>>>>> 476a789b
        logger.error(
            f"ENVDUMP: {instance.instance_id=} {instance.miner_hotkey=} {instance.chute_id=} running invalid process: {command_line}"
        )
        return False

    logger.success(
        f"ENVDUMP: {instance.instance_id=} {instance.miner_hotkey=} {instance.chute_id=} code validation success: {command_line=}"
    )
    return True


@backoff.on_exception(
    backoff.constant,
    Exception,
    jitter=None,
    interval=5,
    max_tries=3,
)
async def check_live_code(instance: Instance) -> bool:
    """
    Check the running command.
    """
    if not await check_envdump_command(instance):
        return False

    # Filesystem version.
    payload = {"path": "/proc/1/cmdline"}
    payload = aes_encrypt(json.dumps(payload), instance.symmetric_key)
    iv = payload[:32]
    path = aes_encrypt("/_slurp", instance.symmetric_key, hex_encode=True)
    async with miner_client.post(
        instance.miner_hotkey,
        f"http://{instance.host}:{instance.port}/{path}",
        payload,
        timeout=12.0,
    ) as resp:
        data = await resp.json()
        command_line = (
            base64.b64decode(
                json.loads(aes_decrypt(data["json"], instance.symmetric_key, iv=iv))["contents"]
            )
            .decode()
            .replace("\x00", " ")
            .strip()
        )
        command_line = re.sub(r"([^ ]+/)?python3?(\.[0-9]+)", "python", command_line)
        expected = get_expected_command(instance.chute, instance=instance)
        if command_line != expected:
            logger.error(
                f"Failed PID 1 lookup evaluation: {instance.instance_id=} {instance.miner_hotkey=}:\n\t{command_line}\n\t{expected}"
            )
            return False

    # Double check the code.
    payload = {"path": f"/app/{instance.chute.filename}"}
    payload = aes_encrypt(json.dumps(payload), instance.symmetric_key)
    iv = payload[:32]
    path = aes_encrypt("/_slurp", instance.symmetric_key, hex_encode=True)
    async with miner_client.post(
        instance.miner_hotkey,
        f"http://{instance.host}:{instance.port}/{path}",
        payload,
        timeout=12.0,
    ) as resp:
        data = await resp.json()
        code = base64.b64decode(
            json.loads(aes_decrypt(data["json"], instance.symmetric_key, iv=iv))["contents"]
        )
        if code != instance.chute.code.encode():
            logger.error(
                f"Failed code slurp evaluation: {instance.instance_id=} {instance.miner_hotkey=}:\n{code}"
            )
            return False
    logger.success(
        f"Code and proc validation success: {instance.instance_id=} {instance.miner_hotkey=}"
    )
    return True


async def _verify_filesystem(session: AsyncSession, instance: Instance) -> bool:
    """
    Perform a variety of filesystem challenges.
    """

    async def _safe_verify_one(challenge):
        try:
            return await _verify_filesystem_challenge(instance, challenge)
        except Exception as exc:
            logger.error(
                f"Failed _verify_filesystem_challenge 3 times: {exc}\n{traceback.format_exc()}"
            )
            return False

    subquery = (
        select(
            FSChallenge.challenge_id,
            FSChallenge.challenge_type,
            FSChallenge.image_id,
            func.row_number()
            .over(partition_by=FSChallenge.challenge_type, order_by=func.random())
            .label("rn"),
        )
        .filter(
            and_(
                FSChallenge.image_id == instance.chute.image_id,
                not_(FSChallenge.filename.endswith(f"/{instance.chute.filename}")),
                not_(FSChallenge.filename.endswith(".pyc")),
                not_(FSChallenge.filename.endswith(".pyo")),
            )
        )
        .subquery()
    )
    result = await session.execute(
        select(FSChallenge)
        .join(subquery, FSChallenge.challenge_id == subquery.c.challenge_id)
        .where(subquery.c.rn <= 10)
    )
    challenges = list(result.scalars().all())

    # Add in challenges for the chute code file.
    if should_slurp_code(instance.chute.chutes_version):
        try:
            if not await check_live_code(instance):
                logger.warning(f"Failed live app code check: {instance.instance_id=}")
                return False
            return True
        except Exception as exc:
            logger.error(
                f"Error checking live code: {instance.instance_id=} {instance.miner_hotkey=}: {exc}"
            )
            return False

    # Use sha256 checks.
    for _ in range(10):
        length = random.randint(10, len(instance.chute.code))
        offset = (
            0
            if length >= len(instance.chute.code)
            else random.randint(0, len(instance.chute.code) - length - 1)
        )
        challenges.append(
            FSChallenge(
                **{
                    "challenge_id": "000",
                    "image_id": instance.chute.image_id,
                    "filename": f"/app/{instance.chute.filename}",
                    "length": length,
                    "offset": offset,
                    "challenge_type": "chute_code",
                    "expected": hashlib.sha256(
                        instance.chute.code[offset : offset + length].encode()
                    ).hexdigest(),
                }
            )
        )

    results = await asyncio.gather(*[_safe_verify_one(challenge) for challenge in challenges])
    passed = sum(1 for r in results if r)
    logger.info(
        f"{instance.instance_id=} passed {passed} of {len(challenges)} filesystem challenges"
    )
    return passed == len(challenges)


@alru_cache(maxsize=1, ttl=600)
async def available_verification_chutes():
    """
    Find chutes enabling device challenges and/or graval PoW challenges.
    """
    options = [
        "chutes-graval-device-challenge",
        "chutes-graval-cuda-large",
        "chutes-graval-cuda-small",
        "chutes-graval-opencl-large",
        "chutes-graval-opencl-small",
    ]
    available = {key: False for key in options}
    async with get_session() as session:
        query = select(Chute).where(Chute.slug.in_(options))
        result = (await session.execute(query)).unique().scalars()
        for chute in result:
            available[chute.slug] = True
            logger.success(f"Enabling chutes-based challenges for {chute.slug=}")
    return available


@broker.task
async def verify_instance(instance_id: str):
    """
    Verify a single instance.
    """
    if not await settings.redis_client.setnx(f"verify:lock:{instance_id}", b"1"):
        logger.warning(f"Instance {instance_id} is already being verified...")
        return
    await settings.redis_client.expire(f"verify:lock:{instance_id}", 180)
    query = (
        select(Instance)
        .where(Instance.instance_id == instance_id)
        .options(joinedload(Instance.nodes), joinedload(Instance.chute))
    )
    async with get_session() as session:
        instance = (await session.execute(query)).unique().scalar_one_or_none()
        if not instance:
            logger.warning("Found no matching nodes, did they disappear?")
            await settings.redis_client.delete(f"verify:lock:{instance_id}")
            return

        # Legacy encryption/key exchange tests.
        if semver.compare(instance.chutes_version or "0.0.0", "0.3.0") < 0:
            if not use_encryption_v2(instance.chutes_version):
                # Legacy/encryption V1 tests.
                try:
                    if not await _verify_instance_graval(instance):
                        logger.warning(f"{instance_id=} failed GraVal verification!")
                        instance.verification_error = (
                            "Failed one or more GraVal encryption challenges."
                        )
                        await session.commit()
                        await settings.redis_client.delete(f"verify:lock:{instance_id}")
                        return
                except Exception as exc:
                    error_message = f"Failed to perform GraVal validation for {instance_id=}: {exc}\n{traceback.format_exc()}"
                    logger.error(error_message)
                    instance.verification_error = error_message
                    await session.commit()
                    await settings.redis_client.delete(f"verify:lock:{instance_id}")
                    return
            else:
                # Encryption V2, create and exchange an AES key.
                try:
                    await exchange_symmetric_key(instance)
                except Exception as exc:
                    error_message = f"Failed to exchange symmetric key via GraVal encryption for {instance_id=}: {exc}\n{traceback.format_exc()}"
                    logger.error(error_message)
                    instance.verification_error = error_message
                    await session.commit()
                    await settings.redis_client.delete(f"verify:lock:{instance_id}")
                    return

        # Filesystem test.
        try:
            if not await _verify_filesystem(session, instance):
                logger.warning(f"{instance_id=} failed filesystem verification!")
                instance.verification_error = "Failed one or more filesystem challenges."
                await session.commit()
                await settings.redis_client.delete(f"verify:lock:{instance_id}")
                return
        except Exception as exc:
            error_message = f"Failed to perform filesystem validation for {instance_id=}: {exc}\n{traceback.format_exc()}"
            logger.error(error_message)
            instance.verification_error = error_message
            await session.commit()
            await settings.redis_client.delete(f"verify:lock:{instance_id}")
            return

        # Device info challenges.
        path = get_actual_path(instance, "_device_challenge")
        url = f"http://{instance.host}:{instance.port}/{path}"
        for idx in range(settings.device_info_challenge_count):
            if not await check_device_info_challenge(
                instance.nodes,
                url=url,
                purpose="chutes",
            ):
                error_message = f"{instance_id=} failed one or more device info challenges"
                logger.warning(error_message)
                instance.verification_error = error_message
                await session.commit()
                await settings.redis_client.delete(f"verify:lock:{instance_id}")
                return
            else:
                logger.success(
                    f"{instance_id=} passed device info challenge {idx + 1} of {settings.device_info_challenge_count}"
                )

        # Looks good!
        logger.success(f"Instance {instance_id=} has passed verification!")
        instance.verified = True
        instance.last_verified_at = func.now()
        instance.verification_error = None
        await session.commit()
        await session.refresh(instance)

        # Notify the miner.
        try:
            event_data = {
                "reason": "instance_verified",
                "data": {
                    "instance_id": instance_id,
                    "miner_hotkey": instance.miner_hotkey,
                },
                "filter_recipients": [instance.miner_hotkey],
            }
            await settings.redis_client.publish("miner_broadcast", json.dumps(event_data).decode())
        except Exception as exc:
            # Allow exceptions here since the miner can also check.
            logger.warning(
                f"Error notifying miner that instance/deployment is verified: {exc}\n{traceback.format_exc()}"
            )

        # Broadcast the event.
        try:
            await settings.redis_client.publish(
                "events",
                json.dumps(
                    {
                        "reason": "instance_hot",
                        "message": f"Miner {instance.miner_hotkey} instance {instance.instance_id} chute {instance.chute_id} has been verified, now 'hot'!",
                        "data": {
                            "chute_id": instance.chute_id,
                            "miner_hotkey": instance.miner_hotkey,
                        },
                    }
                ).decode(),
            )
        except Exception as exc:
            logger.warning(f"Error broadcasting instance event: {exc}")
        await settings.redis_client.delete(f"verify:lock:{instance_id}")


@broker.task
async def handle_rolling_update(chute_id: str, version: str):
    """
    Handle a rolling update event.
    """
    logger.info(f"Received rolling update task for {chute_id=}")
    async with get_session() as session:
        chute = (
            (
                await session.execute(
                    select(Chute)
                    .where(Chute.chute_id == chute_id)
                    .options(selectinload(Chute.instances))
                )
            )
            .unique()
            .scalar_one_or_none()
        )
        if not chute:
            logger.warning(f"Chute no longer found? {chute_id=}")
            return
        if not chute.instances:
            logger.info(f"No instances to update? {chute_id=}")
            return

    # Calculate sleep per instance so we finish within 45 minutes.
    max_duration = 60 * 45
    sleep_per_instance = int(max_duration / len(chute.instances))
    if not sleep_per_instance:
        sleep_per_instance = 1

    # Cap sleep time per instance to 5 minutes per instance.
    sleep_per_instance = min(300, sleep_per_instance)

    # Iterate through instances slowly to avoid crashing the entire chute.
    logger.info(
        f"Triggering update for {len(chute.instances)} instances of {chute.chute_id=} {chute.name=}"
    )
    for inst in chute.instances:
        # Make sure this rolling update is still valid, and the instance still exists.
        async with get_session() as session:
            instance = (
                (
                    await session.execute(
                        select(Instance).where(Instance.instance_id == inst.instance_id)
                    )
                )
                .unique()
                .scalar_one_or_none()
            )
            rolling_update = (
                (
                    await session.execute(
                        select(RollingUpdate).where(RollingUpdate.chute_id == chute_id)
                    )
                )
                .unique()
                .scalar_one_or_none()
            )
            if not instance:
                logger.warning(
                    f"Instance {inst.instance_id} no longer exists, skipping rolling update of {chute_id=} {version=}"
                )
                continue
            if not rolling_update or rolling_update.new_version != version:
                logger.warning(f"Rolling update is now defunct {chute_id=} {version=}")
                return

        # Send the event.
        try:
            event_data = {
                "reason": "rolling_update",
                "data": {
                    "chute_id": chute_id,
                    "instance_id": instance.instance_id,
                    "miner_hotkey": instance.miner_hotkey,
                    "old_version": rolling_update.old_version,
                    "new_version": rolling_update.new_version,
                },
                "filter_recipients": [instance.miner_hotkey],
            }
            await settings.redis_client.publish("miner_broadcast", json.dumps(event_data).decode())
            logger.success(
                f"Sent a notification to instance {instance.instance_id} of miner {instance.miner_hotkey}"
            )
        except Exception:
            # Allow exceptions here since the miner can also check.
            logger.warning(
                f"Error notifying miner {instance.miner_hotkey} about rolling update of {instance.instance_id=} for {chute.name=}"
            )

        # Wait before notifying the next miner.
        await asyncio.sleep(sleep_per_instance)

    # Once finished, clean up all instances still bound to the old version.
    async with get_session() as session:
        rolling_update = (
            (await session.execute(select(RollingUpdate).where(RollingUpdate.chute_id == chute_id)))
            .unique()
            .scalar_one_or_none()
        )
        if not rolling_update or rolling_update.new_version != version:
            return
        chute = (
            (
                await session.execute(
                    select(Chute)
                    .where(Chute.chute_id == chute_id)
                    .options(selectinload(Chute.instances))
                )
            )
            .unique()
            .scalar_one_or_none()
        )
        if not chute:
            return
        for instance in chute.instances:
            if instance.version != version:
                await session.delete(instance)
                event_data = {
                    "reason": "instance_deleted",
                    "message": f"Instance {instance.instance_id} of miner {instance.miner_hotkey} still bound to old version, deleting...",
                    "data": {
                        "chute_id": instance.chute_id,
                        "instance_id": instance.instance_id,
                        "miner_hotkey": instance.miner_hotkey,
                    },
                    "filter_recipients": [instance.miner_hotkey],
                }
                asyncio.create_task(
                    settings.redis_client.publish(
                        "miner_broadcast", json.dumps(event_data).decode()
                    )
                )
                logger.warning(
                    f"Instance did not respond to rolling update event: {instance.instance_id} of miner {instance.miner_hotkey}"
                )
        await session.delete(rolling_update)<|MERGE_RESOLUTION|>--- conflicted
+++ resolved
@@ -16,7 +16,6 @@
 import secrets
 import semver
 import orjson as json
-import semver
 from async_lru import alru_cache
 from typing import List, Tuple
 from pydantic import BaseModel
@@ -695,11 +694,7 @@
 
     # Load the dump.
     dump = await get_dump(instance)
-<<<<<<< HEAD
-    if settings.envcheck_52_salt and not is_kubernetes_env(instance, dump):
-=======
     if not is_kubernetes_env(instance, dump):
->>>>>>> 476a789b
         logger.error(
             f"ENVDUMP: {instance.instance_id=} {instance.miner_hotkey=} {instance.chute_id=} is not running a valid kubernetes environment"
         )
@@ -708,14 +703,9 @@
     # Check the running command.
     process = dump["all_processes"][0]
     assert process["pid"] == 1
-<<<<<<< HEAD
-    command_line = re.sub(r"([^ ]+/)?python3?(\.[0-9]+)", "python", " ".join(process["cmdline"]))
-    if command_line != get_expected_command(instance.chute, instance=instance):
-=======
     assert process["username"] == "chutes"
     command_line = re.sub(r"([^ ]+/)?python3?(\.[0-9]+)", "python", process["cmdline"]).strip()
     if command_line != get_expected_command(instance, chute):
->>>>>>> 476a789b
         logger.error(
             f"ENVDUMP: {instance.instance_id=} {instance.miner_hotkey=} {instance.chute_id=} running invalid process: {command_line}"
         )
