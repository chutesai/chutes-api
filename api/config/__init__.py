"""
Application-wide settings.
"""

import os
import hashlib
import aioboto3
import aiomcache
import orjson as json
from functools import cached_property
import redis.asyncio as redis
from boto3.session import Config
from typing import Optional
from bittensor_wallet.keypair import Keypair
from pydantic_settings import BaseSettings, SettingsConfigDict
from contextlib import asynccontextmanager


def load_squad_cert():
    if (path := os.getenv("SQUAD_CERT_PATH")) is not None:
        with open(path, "rb") as infile:
            return infile.read()
    return b""


class Settings(BaseSettings):
    model_config = SettingsConfigDict(arbitrary_types_allowed=True)
    _validator_keypair: Optional[Keypair] = None

    @cached_property
    def validator_keypair(self) -> Optional[Keypair]:
        if not self._validator_keypair and os.getenv("VALIDATOR_SEED"):
            self._validator_keypair = Keypair.create_from_seed(
                bytes.fromhex(os.environ["VALIDATOR_SEED"])
            )
        return self._validator_keypair

    sqlalchemy: str = os.getenv(
        "POSTGRESQL", "postgresql+asyncpg://user:password@127.0.0.1:5432/chutes"
    )
    postgres_ro: Optional[str] = os.getenv("POSTGRESQL_RO")

    aws_access_key_id: str = os.getenv("AWS_ACCESS_KEY_ID", "REPLACEME")
    aws_secret_access_key: str = os.getenv("AWS_SECRET_ACCESS_KEY", "REPLACEME")
    aws_endpoint_url: Optional[str] = os.getenv("AWS_ENDPOINT_URL", "http://minio:9000")
    aws_region: str = os.getenv("AWS_REGION", "local")
    storage_bucket: str = os.getenv("STORAGE_BUCKET", "chutes")

    @property
    def s3_session(self) -> aioboto3.Session:
        session = aioboto3.Session(
            aws_access_key_id=self.aws_access_key_id,
            aws_secret_access_key=self.aws_secret_access_key,
            region_name=self.aws_region,
        )
        return session

    @asynccontextmanager
    async def s3_client(self):
        session = self.s3_session
        async with session.client(
            "s3",
            endpoint_url=self.aws_endpoint_url,
            config=Config(signature_version="s3v4"),
        ) as client:
            yield client

    wallet_key: Optional[str] = os.getenv(
        "WALLET_KEY", "967fcf63799171672b6b66dfe30d8cd678c8bc6fb44806f0cdba3d873b3dd60b"
    )
    pg_encryption_key: Optional[str] = os.getenv("PG_ENCRYPTION_KEY", "secret")

    validator_ss58: Optional[str] = os.getenv("VALIDATOR_SS58")
    storage_bucket: str = os.getenv("STORAGE_BUCKET", "REPLACEME")
    redis_url: str = os.getenv("REDIS_URL", "redis://127.0.0.1:6379/0")
    redis_client: redis.Redis = redis.Redis.from_url(
        os.getenv("REDIS_URL", "redis://127.0.0.1:6379/0")
    )
    cm_redis_client: list[redis.Redis] = [
        redis.Redis.from_url(
            os.getenv("REDIS_URL", "redis://127.0.0.1:6379/0").replace(
                "@redis.chutes.svc.cluster.local", f"@cm-redis-{idx}.chutes.svc.cluster.local"
            ),
            socket_timeout=10.0,
            socket_connect_timeout=3.0,
            socket_keepalive=True,
            health_check_interval=30,
        )
        for idx in range(int(os.getenv("CM_REDIS_SHARD_COUNT", "0")))
    ]
    quota_client: redis.Redis = redis.Redis.from_url(
        os.getenv("REDIS_URL", "redis://127.0.0.1:6379/0").replace(
            "@redis.chutes.svc.cluster.local", "@quota-redis.chutes.svc.cluster.local"
        )
    )
    memcache: Optional[aiomcache.Client] = (
        aiomcache.Client(os.getenv("MEMCACHED", "memcached"), 11211)
        if os.getenv("MEMCACHED")
        else None
    )
    registry_host: str = os.getenv("REGISTRY_HOST", "registry:5000")
    registry_external_host: str = os.getenv("REGISTRY_EXTERNAL_HOST", "registry.chutes.ai")
    registry_password: str = os.getenv("REGISTRY_PASSWORD", "registrypassword")
    registry_insecure: bool = os.getenv("REGISTRY_INSECURE", "false").lower() == "true"
    build_timeout: int = int(os.getenv("BUILD_TIMEOUT", "7200"))
    push_timeout: int = int(os.getenv("PUSH_TIMEOUT", "1800"))
    scan_timeout: int = int(os.getenv("SCAN_TIMEOUT", "1800"))
    netuid: int = int(os.getenv("NETUID", "64"))
    subtensor: str = os.getenv("SUBTENSOR_ADDRESS", "wss://entrypoint-finney.opentensor.ai:443")
    first_payment_bonus: float = float(os.getenv("FIRST_PAYMENT_BONUS", "25.0"))
    first_payment_bonus_threshold: float = float(os.getenv("FIRST_PAYMENT_BONUS_THRESHOLD", 100.0))
    developer_deposit: float = float(os.getenv("DEVELOPER_DEPOSIT", "250.0"))
    payment_recovery_blocks: int = int(os.getenv("PAYMENT_RECOVERY_BLOCKS", "128"))
    device_info_challenge_count: int = int(os.getenv("DEVICE_INFO_CHALLENGE_COUNT", "20"))
    skip_gpu_verification: bool = os.getenv("SKIP_GPU_VERIFICATION", "false").lower() == "true"
    graval_url: str = os.getenv("GRAVAL_URL", "")
    opencl_graval_url: str = os.getenv("OPENCL_GRAVAL_URL", "https://opencl-graval.chutes.ai")

    # Database settings.
    db_pool_size: int = int(os.getenv("DB_POOL_SIZE", "64"))
    db_overflow: int = int(os.getenv("DB_OVERFLOW", "32"))

    # Debug logging.
    debug: bool = os.getenv("DEBUG", "false").lower() == "true"

    # IP hash check salt.
    ip_check_salt: str = os.getenv("IP_CHECK_SALT", "salt")

    # Validator and subnet owner keys allowed to link/get free+dev access.
    validators: list[str] = os.getenv("VALIDATOR_HOTKEYS", "").split(",")
    subnet_owners: list[str] = os.getenv("SUBNET_OWNER_HOTKEYS", "").split(",")

    # Flag indicating that all accounts created are free.
    all_accounts_free: bool = os.getenv("ALL_ACCOUNTS_FREE", "false").lower() == "true"

    # Squad cert (for JWT auth from agents).
    squad_cert: bytes = load_squad_cert()

    # Consecutive failure count that triggers instance deletion.
    consecutive_failure_limit: int = int(os.getenv("CONSECUTIVE_FAILURE_LIMIT", "7"))

    # API key for checking code.
    codecheck_key: Optional[str] = os.getenv("CODECHECK_KEY")

    # Chutes decryption key bit.
    envcheck_key: Optional[str] = os.getenv("ENVCHECK_KEY")
    envcheck_salt: Optional[str] = os.getenv("ENVCHECK_SALT")
    envcheck_52_key: Optional[str] = os.getenv("ENVCHECK_KEY_52")
    envcheck_52_salt: Optional[str] = os.getenv("ENVCHECK_SALT_52")
    kubecheck_salt: Optional[str] = os.getenv("KUBECHECK_SALT")
    kubecheck_prefix: Optional[str] = os.getenv("KUBECHECK_PREFIX")
    kubecheck_suffix: Optional[str] = os.getenv("KUBECHECK_SUFFIX")

    # Logos CDN hostname.
    logo_cdn: Optional[str] = os.getenv("LOGO_CDN", "https://logos.chutes.ai")

    # Base domain.
    base_domain: Optional[str] = os.getenv("BASE_DOMAIN", "chutes.ai")

<<<<<<< HEAD
    # Launch config JWT signing key.
    launch_config_key: str = hashlib.sha256(
        os.getenv("LAUNCH_CONFIG_KEY", "launch-secret").encode()
    ).hexdigest()

    # Default quotas.
=======
    # Default quotas/discounts.
>>>>>>> e73fe77e
    default_quotas: dict = json.loads(os.getenv("DEFAULT_QUOTAS", '{"*": 200}'))
    default_discounts: dict = json.loads(os.getenv("DEFAULT_DISCOUNTS", '{"*": 0.0}'))

    # Quota unlock amount (requires replacing the trigger function to actually work though!)
    quota_unlock_amount: float = float(os.getenv("QUOTA_UNLOCK_AMOUNT", "5.0"))

    # Reroll discount (i.e. duplicate prompts for re-roll in RP, or pass@k, etc.)
    reroll_multiplier: float = float(os.getenv("REROLL_MULTIPLIER", "0.1"))

    # Chutes pinned version.
    chutes_version: str = os.getenv("CHUTES_VERSION", "0.2.53")

    # Auto stake amount when DCAing into alpha after receiving payments.
    autostake_amount: float = float(os.getenv("AUTOSTAKE_AMOUNT", "0.03"))


settings = Settings()<|MERGE_RESOLUTION|>--- conflicted
+++ resolved
@@ -157,16 +157,12 @@
     # Base domain.
     base_domain: Optional[str] = os.getenv("BASE_DOMAIN", "chutes.ai")
 
-<<<<<<< HEAD
     # Launch config JWT signing key.
     launch_config_key: str = hashlib.sha256(
         os.getenv("LAUNCH_CONFIG_KEY", "launch-secret").encode()
     ).hexdigest()
 
-    # Default quotas.
-=======
     # Default quotas/discounts.
->>>>>>> e73fe77e
     default_quotas: dict = json.loads(os.getenv("DEFAULT_QUOTAS", '{"*": 200}'))
     default_discounts: dict = json.loads(os.getenv("DEFAULT_DISCOUNTS", '{"*": 0.0}'))
 
