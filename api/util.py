"""
Utility/helper functions.
"""

import re
import ast
import time
import uuid
import aiodns
import base64
import random
import semver
import string
import asyncio
import secrets
import hashlib
import datetime
import orjson as json
from typing import Set
from loguru import logger
from api.config import settings
from urllib.parse import urlparse
from sqlalchemy.future import select
from api.metasync import MetagraphNode
from api.payment.schemas import Payment
from api.fmv.fetcher import get_fetcher
from api.permissions import Permissioning
from fastapi import status, HTTPException
from sqlalchemy import func, or_, and_, exists
from cryptography.hazmat.backends import default_backend
from cryptography.hazmat.primitives import padding, hashes
from ipaddress import ip_address, IPv4Address, IPv6Address
from cryptography.hazmat.primitives.kdf.pbkdf2 import PBKDF2HMAC
from scalecodec.utils.ss58 import is_valid_ss58_address, ss58_decode
from cryptography.hazmat.primitives.ciphers import Cipher, algorithms, modes

ALLOWED_HOST_RE = re.compile(r"(?!-)[a-z\d-]{1,63}(?<!-)$")


def is_valid_bittensor_address(address):
    """
    Check if an ss58 appears to be valid or not.
    """
    try:
        if not is_valid_ss58_address(address):
            return False
        decoded = ss58_decode(address)
        prefix = decoded[0]
        return prefix == 42
    except Exception:
        return False


def now_str():
    """
    Return current (UTC) timestamp as string.
    """
    return datetime.datetime.utcnow().isoformat()


def sse(data):
    """
    Format response object for server-side events stream.
    """
    return f"data: {json.dumps(data).decode()}\n\n"


def gen_random_token(k: int = 16) -> str:
    """
    Generate a random token, useful for fingerprints.
    """
    return "".join(random.sample(string.ascii_letters + string.digits, k=k))


def nonce_is_valid(nonce: str) -> bool:
    """Check if the nonce is valid."""
    return nonce and nonce.isdigit() and abs(time.time() - int(nonce)) < 600


def get_signing_message(
    hotkey: str,
    nonce: str,
    payload_str: str | bytes | None,
    purpose: str | None = None,
    payload_hash: str | None = None,
) -> str:
    """Get the signing message for a given hotkey, nonce, and payload."""
    if payload_str:
        if isinstance(payload_str, str):
            payload_str = payload_str.encode()
        return f"{hotkey}:{nonce}:{hashlib.sha256(payload_str).hexdigest()}"
    elif purpose:
        return f"{hotkey}:{nonce}:{purpose}"
    elif payload_hash:
        return f"{hotkey}:{nonce}:{payload_hash}"
    else:
        raise HTTPException(
            status_code=status.HTTP_401_UNAUTHORIZED,
            detail="Either payload_str or purpose must be provided",
        )


def is_invalid_ip(ip: IPv4Address | IPv6Address) -> bool:
    """
    Check if IP address is private/local network.
    """
    return (
        ip.is_private
        or ip.is_loopback
        or ip.is_link_local
        or ip.is_multicast
        or ip.is_reserved
        or ip.is_unspecified
    )


async def get_resolved_ips(host: str) -> Set[IPv4Address | IPv6Address]:
    """
    Resolve all IP addresses for a host.
    """
    resolver = aiodns.DNSResolver()
    resolved_ips = set()
    try:
        # IPv4
        try:
            result = await resolver.query(host, "A")
            for answer in result:
                resolved_ips.add(ip_address(answer.host))
        except aiodns.error.DNSError:
            pass

        # IPv6
        try:
            result = await resolver.query(host, "AAAA")
            for answer in result:
                resolved_ips.add(ip_address(answer.host))
        except aiodns.error.DNSError:
            pass
        if not resolved_ips:
            raise ValueError(f"Could not resolve any IP addresses for host: {host}")
        return resolved_ips
    except Exception as exc:
        raise ValueError(f"DNS resolution failed for host {host}: {str(exc)}")


async def is_valid_host(host: str) -> bool:
    """
    Validate host (IP or DNS name).
    """
    if not host or len(host) > 255:
        return False
    if not all(ALLOWED_HOST_RE.match(x) for x in host.lower().rstrip(".").split(".")):
        return False
    try:
        # IP address provided.
        addr = ip_address(host)
        return not is_invalid_ip(addr)
    except ValueError:
        # DNS hostname provided, look up IPs.
        try:
            resolved_ips = await asyncio.wait_for(get_resolved_ips(host), 5.0)
            return all(not is_invalid_ip(ip) for ip in resolved_ips)
        except ValueError:
            return False
    return False


async def ensure_is_developer(session, user, raise_: bool = True):
    """
    Ensure a user is a developer, otherwise raise exception with helpful info.
    """
    if user.has_role(Permissioning.developer):
        return None
    total_query = select(func.sum(Payment.usd_amount)).where(
        Payment.user_id == user.user_id, Payment.purpose == "developer"
    )
    total_payments = (await session.execute(total_query)).scalar() or 0
    fetcher = get_fetcher()
    fmv = await fetcher.get_price("tao")
    required_tao = (settings.developer_deposit - total_payments) / fmv
    exc = HTTPException(
        status_code=status.HTTP_401_UNAUTHORIZED,
        detail=(
            "You do not have developer permissions, to enable developer permissions, "
            f"deposit ${settings.developer_deposit} USD worth of tao (currently ~{required_tao} tao) "
            f"to your developer deposit address: {user.developer_payment_address}"
        ),
    )
    if not raise_:
        return exc
    raise exc


async def is_affine_registered(session, user):
    """
    Check if a user is registered on affine (thereby allowing limited dev activity).
    """
    result = await session.execute(
        select(
            exists(
                select(1).where(MetagraphNode.netuid == 120, MetagraphNode.hotkey == user.hotkey)
            )
        )
    )
    return result.scalar()


async def _limit_dev_activity(session, user, maximum, clazz):
    """
    Limit how many chutes a user can create/update per day.
    """

    if (
        user.username in ("chutes", "rayonlabs")
        or user.validator_hotkey
        or user.subnet_owner_hotkey
        or user.has_role(Permissioning.unlimited_dev)
        or user.user_id
        in (
            "b167f56b-3e8d-5ffa-88bf-5cc6513bb6f4",
            "5260fc63-dbf0-5e76-ae76-811f87fe1e19",
            "7bbd5ffa-b696-5e3a-b4cc-b8aff6854c41",
            "5bf8a979-ea71-54bf-8644-26a3411a3b58",
        )
    ):
        return

    timestamp_filters = [
        clazz.created_at >= func.now() - datetime.timedelta(days=1),
        clazz.deleted_at >= func.now() - datetime.timedelta(days=1),
    ]
    if hasattr(clazz, "updated_at"):
        timestamp_filters.append(clazz.updated_at >= func.now() - datetime.timedelta(days=1))
    query = select(clazz).where(
        and_(
            or_(*timestamp_filters),
            clazz.user_id == user.user_id,
        )
    )
    items = (await session.execute(query)).unique().scalars().all()
    if len(items) >= maximum:
        object_type = str(clazz.__name__).lower().replace("History", "")
        logger.warning(
            f"CHUTERATE: {user.user_id=} has exceeded dev limit: {maximum=} for {object_type}"
        )
        raise HTTPException(
            status_code=status.HTTP_429_TOO_MANY_REQUESTS,
            detail=f"You many only update/create {maximum} {object_type}s per 24 hours.",
        )


async def limit_deployments(session, user, maximum: int = 12):
    from api.chute.schemas import ChuteHistory

    await _limit_dev_activity(session, user, maximum, ChuteHistory)


async def limit_images(session, user, maximum: int = 18):
    from api.image.schemas import ImageHistory

    await _limit_dev_activity(session, user, maximum, ImageHistory)


def aes_encrypt(plaintext: bytes, key: bytes, iv: bytes = None, hex_encode=False) -> str:
    """
    Encrypt with AES.
    """
    if isinstance(key, str):
        key = bytes.fromhex(key)
    if isinstance(plaintext, str):
        plaintext = plaintext.encode()
    if not iv:
        iv = secrets.token_bytes(16)
    padder = padding.PKCS7(128).padder()
    cipher = Cipher(
        algorithms.AES(key),
        modes.CBC(iv),
        backend=default_backend(),
    )
    padded_data = padder.update(plaintext) + padder.finalize()
    encryptor = cipher.encryptor()
    encrypted_data = encryptor.update(padded_data) + encryptor.finalize()
    if not hex_encode:
        return "".join([iv.hex(), base64.b64encode(encrypted_data).decode()])
    return "".join([iv.hex(), encrypted_data.hex()])


def aes_decrypt(ciphertext: bytes, key: bytes, iv: bytes) -> bytes:
    """
    Decrypt an AES encrypted ciphertext.
    """
    if isinstance(key, str):
        key = bytes.fromhex(key)
    if isinstance(ciphertext, str):
        ciphertext = ciphertext.encode()
    if isinstance(iv, str):
        iv = bytes.fromhex(iv)
    cipher = Cipher(
        algorithms.AES(key),
        modes.CBC(iv),
        backend=default_backend(),
    )
    unpadder = padding.PKCS7(128).unpadder()
    decryptor = cipher.decryptor()
    cipher_bytes = base64.b64decode(ciphertext)
    decrypted_data = decryptor.update(cipher_bytes) + decryptor.finalize()
    unpadded_data = unpadder.update(decrypted_data) + unpadder.finalize()
    return unpadded_data


def use_encryption_v2(chutes_version: str):
    """
    Check if encryption V2 (chutes >= 0.2.0) is enabled.
    """
    if not chutes_version:
        return False
    major, minor = chutes_version.split(".")[:2]
    if major == "0" and int(minor) < 2:
        return False
    return True


def use_encrypted_path(chutes_version: str):
    """
    Check if the URL paths should be encrypted as well.
    """
    if not chutes_version:
        return False
    major, minor, bug = chutes_version.split(".")[:3]
    if int(minor) >= 2 and int(bug) >= 14 or int(minor) > 2:
        return True
    return False


def should_slurp_code(chutes_version: str):
    """
    Check if we should read the code instead of using FS challenges.
    """
    if not chutes_version:
        return False
    major, minor, bug = chutes_version.split(".")[:3]
    if int(minor) >= 2 and int(bug) >= 20 or int(minor) > 2:
        return True
    return False


def derive_envdump_key(key, version):
    """
    Derive the AES key from the envdump mechanism of chutes lib.
    """
    parts = [int(s) for s in version.split(".")]
    target_key = settings.envcheck_key
    target_salt = settings.envcheck_salt
    if parts[1] == 2 and parts[2] >= 51 or parts[1] > 2:
        target_key = settings.envcheck_52_key
        target_salt = settings.envcheck_52_salt
    stored_bytes = bytes.fromhex(target_key)
    user_bytes = key
    combined_secret = stored_bytes + user_bytes
    kdf = PBKDF2HMAC(
        algorithm=hashes.SHA256(),
        length=32,
        salt=bytes.fromhex(target_salt),
        iterations=100000,
        backend=default_backend(),
    )
    key = kdf.derive(combined_secret)
    return key


def decrypt_envdump_cipher(encrypted_b64, key, version):
    """
    Decrypt data that was encrypted from the envcheck chute code.
    """
    actual_key = derive_envdump_key(key, version)
    raw_data = base64.b64decode(encrypted_b64)
    iv = raw_data[:16]
    encrypted_data = raw_data[16:]
    cipher = Cipher(
        algorithms.AES(actual_key),
        modes.CBC(iv),
        backend=default_backend(),
    )
    unpadder = padding.PKCS7(128).unpadder()
    decryptor = cipher.decryptor()
    decrypted_data = decryptor.update(encrypted_data) + decryptor.finalize()
    unpadded_data = unpadder.update(decrypted_data) + unpadder.finalize()
    return unpadded_data


def generate_ip_token(origin_ip, extra_salt: str = None):
    target_string = f"{origin_ip}:{settings.ip_check_salt}"
    if extra_salt:
        target_string = f"{target_string}:{extra_salt}"
    return str(uuid.uuid5(uuid.NAMESPACE_OID, target_string))


def use_opencl_graval(chutes_version: str):
    """
    Check if we should use the opencl/clblast version of graval.
    """
    if not chutes_version:
        return False
    major, minor, bug = chutes_version.split(".")[:3]
    if int(minor) >= 2 and int(bug) == 50 or int(minor) > 2:
        return True
    return False


def semcomp(input_version: str, target_version: str):
    """
    Semver comparison with cleanup.
    """
    if not input_version:
        input_version = "0.0.0"
    clean_version = re.match(r"^([0-9]+\.[0-9]+\.[0-9]+).*", input_version).group(1)
    return semver.compare(clean_version, target_version)


async def notify_created(instance, gpu_count: int = None, gpu_type: str = None):
    message = f"Instance created: {instance.miner_hotkey=} {instance.instance_id=}"
    if gpu_count:
        message += f" {gpu_count=} {gpu_type=}"
    message += ", broadcasting"
    logger.success(message)
    try:
        log_suffix = ""
        if gpu_count:
            log_suffix = f" on {gpu_count}x{gpu_type}"
        event_data = {
            "reason": "instance_created",
            "message": f"Miner {instance.miner_hotkey} has provisioned an instance of chute {instance.chute_id}{log_suffix}",
            "data": {
                "chute_id": instance.chute_id,
                "gpu_count": gpu_count,
                "gpu_model_name": gpu_type,
                "miner_hotkey": instance.miner_hotkey,
                "instance_id": instance.instance_id,
            },
        }
        await settings.redis_client.publish("events", json.dumps(event_data).decode())
        if instance.config_id:
            event_data["filter_recipients"] = [instance.miner_hotkey]
            event_data["data"]["config_id"] = instance.config_id
            await settings.redis_client.publish("miner_broadcast", json.dumps(event_data).decode())
    except Exception:
        ...


async def notify_deleted(instance, message: str = None):
    logger.warning(
        f"Instance deleted: {instance.miner_hotkey=} {instance.instance_id=}, broadcasting"
    )
    if not message:
        message = f"Miner {instance.miner_hotkey} has deleted instance an instance of chute {instance.chute_id}."
    try:
        event_data = {
            "reason": "instance_deleted",
            "message": message,
            "data": {
                "chute_id": instance.chute_id,
                "miner_hotkey": instance.miner_hotkey,
                "instance_id": instance.instance_id,
                "config_id": instance.config_id,
            },
        }
        await settings.redis_client.publish("events", json.dumps(event_data).decode())
        event_data["filter_recipients"] = [instance.miner_hotkey]
        await settings.redis_client.publish("miner_broadcast", json.dumps(event_data).decode())
    except Exception:
        ...


async def notify_verified(instance):
    logger.success(
        f"Instance verified: {instance.miner_hotkey=} {instance.instance_id=}, broadcasting"
    )
    try:
        event_data = {
            "reason": "instance_verified",
            "data": {
                "instance_id": instance.instance_id,
                "miner_hotkey": instance.miner_hotkey,
            },
            "filter_recipients": [instance.miner_hotkey],
        }
        await settings.redis_client.publish("miner_broadcast", json.dumps(event_data).decode())
        await settings.redis_client.publish(
            "events",
            json.dumps(
                {
                    "reason": "instance_hot",
                    "message": f"Miner {instance.miner_hotkey} instance {instance.instance_id} chute {instance.chute_id} has been verified, now 'hot'!",
                    "data": {
                        "chute_id": instance.chute_id,
                        "miner_hotkey": instance.miner_hotkey,
                    },
                }
            ).decode(),
        )
    except Exception:
        ...


async def notify_job_deleted(job):
    try:
        await settings.redis_client.publish(
            "miner_broadcast",
            json.dumps(
                {
                    "reason": "job_deleted",
                    "data": {
                        "instance_id": job.instance_id,
                        "job_id": job.job_id,
                    },
                }
            ).decode(),
        )
    except Exception:
        ...


async def notify_activated(instance):
    try:
        message = f"Miner {instance.miner_hotkey} has activated instance {instance.instance_id} chute {instance.chute_id}"
        logger.success(message)
        event_data = {
            "reason": "instance_activated",
            "message": message,
            "data": {
                "chute_id": instance.chute_id,
                "miner_hotkey": instance.miner_hotkey,
                "instance_id": instance.instance_id,
                "config_id": instance.config_id,
            },
        }
        await settings.redis_client.publish("events", json.dumps(event_data).decode())
        if instance.config_id:
            event_data["filter_recipients"] = [instance.miner_hotkey]
            await settings.redis_client.publish("miner_broadcast", json.dumps(event_data).decode())
    except Exception as exc:
        logger.warning(f"Error broadcasting instance event: {exc}")


def get_current_hf_commit(model_name: str):
    """
    Helper to load the current main commit for a given repo.
    """
    from huggingface_hub import HfApi

    api = HfApi()
    for ref in api.list_repo_refs(model_name).branches:
        if ref.ref == "refs/heads/main":
            return ref.target_commit
    return None


def check_vlm_payload(request_body: dict):
    """
    Check if a VLM request is valid (for us).
    """
    if not request_body.get("messages"):
        return
    for message in request_body["messages"]:
        if not isinstance(message.get("content"), list):
            continue

        for content_item in message["content"]:
            if not isinstance(content_item, dict):
                continue
            for key in ("image", "image_url", "video", "video_url"):
                if key not in content_item:
                    continue
                visual_data = content_item[key]
                visual_type = "video" if "video" in key else "image"
                if isinstance(visual_data, dict) and "url" in visual_data:
                    url = visual_data["url"]
                    if url.startswith(f"data:{visual_type}") or url.startswith("data:"):
                        continue
                    parsed_url = urlparse(url)
                    if parsed_url.scheme != "https":
                        raise HTTPException(
                            status_code=status.HTTP_400_BAD_REQUEST,
                            detail=f"Only HTTPS URLs are supported for {visual_type}s. Got scheme: {parsed_url.scheme}",
                        )
                    if parsed_url.port is not None and parsed_url.port != 443:
                        raise HTTPException(
                            status_code=status.HTTP_400_BAD_REQUEST,
                            detail=f"Only HTTPS URLs on port 443 are supported for {visual_type}s. Got port: {parsed_url.port}",
                        )
                elif isinstance(visual_data, str):
                    if visual_data.startswith(f"data:{visual_type}") or visual_data.startswith(
                        "data:"
                    ):
                        continue
                    parsed_url = urlparse(visual_data)
                    if parsed_url.scheme != "https":
                        raise HTTPException(
                            status_code=status.HTTP_400_BAD_REQUEST,
                            detail=f"Only HTTPS URLs are supported for {visual_type}s. Got scheme: {parsed_url.scheme}",
                        )
                    if parsed_url.port is not None and parsed_url.port != 443:
                        raise HTTPException(
                            status_code=status.HTTP_400_BAD_REQUEST,
                            detail=f"Only HTTPS URLs on port 443 are supported for {visual_type}s. Got port: {parsed_url.port}",
                        )


<<<<<<< HEAD
def check_affine_code(code: str) -> tuple[bool, str]:
    """
    Check if an affine model meets the requirements (LLM chute using SGLang or vLLM).
    """
    try:
        tree = ast.parse(code)
    except SyntaxError as e:
        return False, f"Syntax error: {e}"
    imported_names = set()
    for node in ast.walk(tree):
        if isinstance(node, ast.Import):
            for alias in node.names:
                if alias.name != "os":
                    return False, f"Invalid import: {alias.name}. Only 'os' is allowed"
        elif isinstance(node, ast.ImportFrom):
            if node.module is None or not node.module.startswith("chutes."):
                return False, f"Invalid import from: {node.module}. Only 'from chutes.*' is allowed"
            for alias in node.names:
                imported_names.add(alias.asname if alias.asname else alias.name)

    assignments = {}
    chute_assignment = None
    for node in tree.body:
        if isinstance(node, ast.Assign):
            for target in node.targets:
                if isinstance(target, ast.Name):
                    var_name = target.id
                    if isinstance(node.value, ast.Call) and isinstance(node.value.func, ast.Name):
                        func_name = node.value.func.id
                        if func_name in ["build_sglang_chute", "build_vllm_chute"]:
                            if func_name not in imported_names:
                                return False, f"Function {func_name} is used but not imported"
                            if var_name == "chute":
                                if chute_assignment is not None:
                                    return False, "Multiple assignments to 'chute' variable"
                                chute_assignment = func_name
                            else:
                                return (
                                    False,
                                    f"Function {func_name} must be assigned to variable 'chute', not '{var_name}'",
                                )
                    assignments[var_name] = node

    if chute_assignment is None:
        return False, "No 'chute' variable found calling build_sglang_chute or build_vllm_chute"
    top_level_vars = set()
    for node in tree.body:
        if isinstance(node, ast.Assign):
            for target in node.targets:
                if isinstance(target, ast.Name):
                    top_level_vars.add(target.id)
    top_level_vars.discard("chute")
    if top_level_vars:
        return (
            False,
            f"Found extra variables: {', '.join(sorted(top_level_vars))}. Only 'chute' is allowed",
        )
    return True, f"Valid chute file with {chute_assignment}"
=======
def fix_glm_tool_arguments(request_body: dict):
    """
    Check if a request is passing string arguments to tools and parse them.
    """
    if (
        not request_body.get("messages")
        or (request_body.get("model") or "").lower() != "zai-org/glm-4.5-fp8"
    ):
        return
    for message in request_body["messages"]:
        calls = message.get("tool_calls")
        if isinstance(calls, list):
            for call in calls:
                if isinstance(call.get("function", {}).get("arguments"), str) and call["function"][
                    "arguments"
                ].strip().startswith("{"):
                    try:
                        args = json.loads(call["function"]["arguments"])
                        formatted = []
                        for key, value in args.items():
                            formatted.append(f"<arg_key>{key}</arg_key>")
                            formatted_value = value if isinstance(value, str) else json.dumps(value)
                            formatted.append(f"<arg_value>{formatted_value}</arg_value>")
                        call["function"]["arguments"] = "\n".join(formatted) + "\n"
                    except Exception as exc:
                        logger.error(f"ERROR CHECKING GLM FUNCTION ARGUMENTS: {str(exc)}")
>>>>>>> f9607cf0
<|MERGE_RESOLUTION|>--- conflicted
+++ resolved
@@ -606,7 +606,6 @@
                         )
 
 
-<<<<<<< HEAD
 def check_affine_code(code: str) -> tuple[bool, str]:
     """
     Check if an affine model meets the requirements (LLM chute using SGLang or vLLM).
@@ -665,7 +664,8 @@
             f"Found extra variables: {', '.join(sorted(top_level_vars))}. Only 'chute' is allowed",
         )
     return True, f"Valid chute file with {chute_assignment}"
-=======
+
+
 def fix_glm_tool_arguments(request_body: dict):
     """
     Check if a request is passing string arguments to tools and parse them.
@@ -691,5 +691,4 @@
                             formatted.append(f"<arg_value>{formatted_value}</arg_value>")
                         call["function"]["arguments"] = "\n".join(formatted) + "\n"
                     except Exception as exc:
-                        logger.error(f"ERROR CHECKING GLM FUNCTION ARGUMENTS: {str(exc)}")
->>>>>>> f9607cf0
+                        logger.error(f"ERROR CHECKING GLM FUNCTION ARGUMENTS: {str(exc)}")