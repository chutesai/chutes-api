"""
Routes for instances.
"""

import os
import uuid
import base64
import traceback
import random
import socket
import secrets
import asyncio
import api.miner_client as miner_client
from loguru import logger
from typing import Optional
from datetime import timedelta
from fastapi import APIRouter, Depends, HTTPException, status, Header, Request
from sqlalchemy import select, text, func, update
from sqlalchemy.orm import joinedload
from sqlalchemy.ext.asyncio import AsyncSession
from sqlalchemy.exc import IntegrityError
from api.gpu import SUPPORTED_GPUS
from api.database import get_db_session, generate_uuid, get_session
from api.config import settings
from api.permissions import Permissioning
from api.constants import (
    HOTKEY_HEADER,
    EXPANSION_UTILIZATION_THRESHOLD,
    UNDERUTILIZED_CAP,
    AUTHORIZATION_HEADER,
    PRIVATE_INSTANCE_MULTIPLIER,
)
from api.node.util import get_node_by_id
from api.chute.schemas import Chute, NodeSelector
from api.instance.schemas import (
    Instance,
    instance_nodes,
    LaunchConfig,
    LaunchConfigArgs,
)
from api.job.schemas import Job
from api.instance.util import (
    get_instance_by_chute_and_id,
    create_launch_jwt,
    create_job_jwt,
    load_launch_config_from_jwt,
)
from api.user.schemas import User
from api.user.service import get_current_user, chutes_user_id
from api.metasync import get_miner_by_hotkey
from api.util import (
    semcomp,
    is_valid_host,
    generate_ip_token,
    aes_decrypt,
    notify_created,
    notify_deleted,
    notify_verified,
    notify_activated,
    has_legacy_private_billing,
)
from api.bounty.util import check_bounty_exists
from starlette.responses import StreamingResponse
from api.graval_worker import graval_encrypt, verify_proof, generate_fs_hash
from watchtower import is_kubernetes_env, verify_expected_command

router = APIRouter()


async def _load_chute(db, chute_id: str):
    chute = (
        (await db.execute(select(Chute).where(Chute.chute_id == chute_id)))
        .unique()
        .scalar_one_or_none()
    )
    if not chute:
        raise HTTPException(
            status_code=status.HTTP_404_NOT_FOUND,
            detail=f"Chute {chute_id} not found",
        )
    return chute


async def _check_blacklisted(db, hotkey):
    mgnode = await get_miner_by_hotkey(hotkey, db)
    if not mgnode:
        raise HTTPException(
            status_code=status.HTTP_404_NOT_FOUND,
            detail=f"Miner with hotkey {hotkey} not found in metagraph",
        )
    if mgnode.blacklist_reason:
        logger.warning(f"MINERBLACKLIST: {hotkey=} reason={mgnode.blacklist_reason}")
        raise HTTPException(
            status_code=status.HTTP_403_FORBIDDEN,
            detail=f"Your hotkey has been blacklisted: {mgnode.blacklist_reason}",
        )
    return mgnode


async def _check_scalable_legacy(db, chute, hotkey):
    chute_id = chute.chute_id

    # Check utilization.
    query = text("""
        SELECT * FROM chute_utilization
        WHERE chute_id = :chute_id
        AND NOT EXISTS (
          SELECT FROM chutes
          WHERE chute_id = :chute_id
          AND updated_at >= now() - INTERVAL '1 hour'
        )
    """)
    results = await db.execute(query, {"chute_id": chute_id})
    utilization = results.mappings().first()
    low_utilization = False
    if utilization and utilization["avg_busy_ratio"] < EXPANSION_UTILIZATION_THRESHOLD:
        low_utilization = True

    # When there is a rolling update in progress (and it's not low utilization),
    # only allow the miner hotkeys that had instances before the event was triggered.
    if chute.rolling_update and not low_utilization:
        limit = chute.rolling_update.permitted.get(hotkey, 0) or 0
        if limit <= 0 and chute.rolling_update.permitted:
            logger.warning(
                f"SCALELOCK: chute {chute_id=} {chute.name} is currently undergoing a rolling update"
            )
            raise HTTPException(
                status_code=status.HTTP_423_LOCKED,
                detail=f"Chute {chute_id} is currently undergoing a rolling update and you have no quota, try again later.",
            )
        elif limit:
            chute.rolling_update.permitted[hotkey] -= 1
        return

    # When there's no rolling update, just use the utilization ratios.
    if (
        utilization
        and utilization["avg_busy_ratio"] < EXPANSION_UTILIZATION_THRESHOLD
        and not utilization["total_rate_limit_errors"]
    ):
        query = text(
            "SELECT COUNT(CASE WHEN active AND verified THEN 1 ELSE NULL END) AS total_count, "
            "COUNT(CASE WHEN miner_hotkey = :hotkey THEN 1 ELSE NULL END) AS hotkey_count "
            "FROM instances WHERE chute_id = :chute_id AND active = true AND verified = true"
        )
        count_result = (
            (await db.execute(query, {"chute_id": chute_id, "hotkey": hotkey})).mappings().first()
        )
        if count_result["total_count"] >= UNDERUTILIZED_CAP or count_result.hotkey_count:
            logger.warning(
                f"SCALELOCK: chute {chute_id=} {chute.name} is currently capped: {count_result}"
            )
            raise HTTPException(
                status_code=status.HTTP_423_LOCKED,
                detail=f"Chute {chute_id} is underutilized and either at capacity or you already have an instance.",
            )


async def _check_scalable(db, chute, hotkey):
    chute_id = chute.chute_id
    query = text("""
        SELECT
            COUNT(*) AS total_count,
            COUNT(CASE WHEN active IS true AND verified IS true THEN 1 ELSE NULL END) AS active_count,
            COUNT(CASE WHEN miner_hotkey = :hotkey THEN 1 ELSE NULL END) AS hotkey_count
        FROM instances
        WHERE chute_id = :chute_id
    """)
    count_result = (
        (await db.execute(query, {"chute_id": chute_id, "hotkey": hotkey})).mappings().first()
    )
    current_count = count_result["total_count"]
    active_count = count_result["active_count"]
    hotkey_count = count_result["hotkey_count"]

    # Get target count from Redis
    scale_value = await settings.redis_client.get(f"scale:{chute_id}")
    if scale_value:
        target_count = int(scale_value)
    else:
        # Fallback to database.
        capacity_query = text("""
            SELECT target_count
            FROM capacity_log
            WHERE chute_id = :chute_id
            ORDER BY timestamp DESC
            LIMIT 1
        """)
        capacity_result = await db.execute(capacity_query, {"chute_id": chute_id})
        capacity_row = capacity_result.first()
        if capacity_row and capacity_row.target_count is not None:
            target_count = capacity_row.target_count
            logger.info(f"Retrieved target_count from CapacityLog for {chute_id}: {target_count}")
        else:
            target_count = current_count
            logger.warning(
                f"No target_count in Redis or CapacityLog for {chute_id}, "
                f"using conservative current count as default: {target_count}"
            )

    # Edge case where we have too many instances already but none are active.
    if current_count <= target_count + 2 and active_count == 0:
        logger.warning("No active instances, allowing!")
        return

    # When there is a rolling update in progress, use the permitted list.
    if chute.rolling_update and current_count >= target_count - 2:
        limit = chute.rolling_update.permitted.get(hotkey, 0) or 0
        if limit <= 0 and chute.rolling_update.permitted:
            logger.warning(
                f"SCALELOCK: chute {chute_id=} {chute.name} is currently undergoing a rolling update"
            )
            raise HTTPException(
                status_code=status.HTTP_423_LOCKED,
                detail=f"Chute {chute_id} is currently undergoing a rolling update and you have no quota, try again later.",
            )
        elif limit:
            chute.rolling_update.permitted[hotkey] -= 1
        return

    # Check if scaling is allowed based on target count.
    if current_count >= target_count:
        logger.warning(
            f"SCALELOCK: chute {chute_id=} {chute.name} has reached target capacity: "
            f"{current_count=}, {active_count=}, {target_count=}, {hotkey_count=}"
        )
        raise HTTPException(
            status_code=status.HTTP_423_LOCKED,
            detail=f"Chute {chute_id} has reached its target capacity of {target_count} instances.",
        )

    # Prevent monopolizing capped chutes.
    remaining_slots = target_count - current_count
    if remaining_slots <= 2 and hotkey_count == current_count:
        logger.warning(
            f"SCALELOCK: chute {chute_id=} {chute.name} - miner {hotkey} already has {hotkey_count} instances, "
            f"only {remaining_slots} slots remaining"
        )
        raise HTTPException(
            status_code=status.HTTP_423_LOCKED,
            detail=f"Chute {chute_id} is near capacity with only {remaining_slots} slots remaining. "
            f"You already have {hotkey_count} instance(s).",
        )


async def _check_scalable_private(db, chute):
    """
    Special scaling logic for private chutes (without legacy billing).
    """
    chute_id = chute.chute_id
    query = text("""
        SELECT
            COUNT(*) AS total_count,
            COUNT(CASE WHEN active IS true AND verified IS true THEN 1 ELSE NULL END) AS active_count
        FROM instances
        WHERE chute_id = :chute_id
    """)
    count_result = (await db.execute(query, {"chute_id": chute_id})).mappings().first()
    active_count = count_result["active_count"]
    scale_value = await settings.redis_client.get(f"scale:{chute_id}")
    target_count = int(scale_value) if scale_value else 0
    bounty_exists = await check_bounty_exists(chute_id)
    if active_count == 0 and not bounty_exists:
        raise HTTPException(
            status_code=status.HTTP_423_LOCKED,
            detail=f"Private chute {chute_id} has no active bounty and cannot be scaled.",
        )
    if active_count >= target_count:
        raise HTTPException(
            status_code=status.HTTP_423_LOCKED,
            detail=f"Private chute {chute_id} has reached its target capacity of {target_count} instances.",
        )


async def _validate_node(db, chute, node_id: str, hotkey: str):
    node = await get_node_by_id(node_id, db, hotkey)
    if not node:
        raise HTTPException(
            status_code=status.HTTP_404_NOT_FOUND,
            detail=f"Node {node_id} not found",
        )

    # Not verified?
    if not node.verified_at:
        raise HTTPException(
            status_code=status.HTTP_400_BAD_REQUEST,
            detail=f"GPU {node_id} is not yet verified, and cannot be associated with an instance",
        )

    # Already associated with an instance?
    if node.instance:
        instance = node.instance
        raise HTTPException(
            status_code=status.HTTP_409_CONFLICT,
            detail=f"GPU {node_id} is already assigned to an instance: {instance.instance_id=} {instance.chute_id=}",
        )

    # Valid GPU for this chute?
    if not node.is_suitable(chute):
        logger.warning(
            f"INSTANCEFAIL: attempt to post incompatible GPUs: {node.name} for {chute.node_selector} {hotkey=}"
        )
        raise HTTPException(
            status_code=status.HTTP_400_BAD_REQUEST,
            detail=f"Node {node_id} is not compatible with chute node selector!",
        )
    return node


async def _validate_nodes(db, chute, node_ids: list[str], hotkey: str, instance: Instance):
    host = instance.host
    gpu_count = chute.node_selector.get("gpu_count", 1)
    if len(set(node_ids)) != gpu_count:
        logger.warning(
            f"INSTANCEFAIL: Attempt to post incorrect GPU count: {len(node_ids)} vs {gpu_count} from {hotkey=}"
        )
        raise HTTPException(
            status_code=status.HTTP_400_BAD_REQUEST,
            detail=f"{chute.chute_id=} {chute.name=} requires exactly {gpu_count} GPUs.",
        )

    node_hosts = set()
    nodes = []
    for node_id in set(node_ids):
        node = await _validate_node(db, chute, node_id, hotkey)
        nodes.append(node)
        node_hosts.add(node.verification_host)

        # Create the association record.
        await db.execute(
            instance_nodes.insert().values(instance_id=instance.instance_id, node_id=node_id)
        )

    # The hostname used in verifying the node must match the hostname of the instance.
    if len(node_hosts) > 1 or list(node_hosts)[0].lower() != host.lower():
        logger.warning("INSTANCEFAIL: Instance hostname mismatch: {node_hosts=} {host=}")
        raise HTTPException(
            status_code=status.HTTP_400_BAD_REQUEST,
            detail=f"Instance hostname does not match the node verification hostname: {host=} vs {node_hosts=}",
        )
    return nodes


async def _validate_host_port(db, host, port):
    existing = (
        (
            await db.execute(
                select(Instance).where(Instance.host == host, Instance.port == port).limit(1)
            )
        )
        .unique()
        .scalar_one_or_none()
    )
    if existing:
        raise HTTPException(
            status_code=status.HTTP_409_CONFLICT,
            detail=f"Host/port {host}:{port} is already in use by another instance.",
        )

    if not await is_valid_host(host):
        logger.warning(f"INSTANCEFAIL: Attempt to post bad host: {host}")
        raise HTTPException(
            status_code=status.HTTP_400_BAD_REQUEST,
            detail=f"Invalid instance host: {host}",
        )


@router.get("/launch_config")
async def get_launch_config(
    chute_id: str,
    job_id: Optional[str] = None,
    db: AsyncSession = Depends(get_db_session),
    hotkey: str | None = Header(None, alias=HOTKEY_HEADER),
    _: User = Depends(
        get_current_user(raise_not_found=False, registered_to=settings.netuid, purpose="launch")
    ),
):
    miner = await _check_blacklisted(db, hotkey)

    # Load the chute and check if it's scalable.
    chute = await _load_chute(db, chute_id)
    if not job_id:
        if (
            not chute.public
            and not has_legacy_private_billing(chute)
            and chute.user_id != await chutes_user_id()
        ):
            await _check_scalable_private(db, chute)
        else:
            await _check_scalable(db, chute, hotkey)

    # Associated with a job?
    disk_gb = None
    if job_id:
        job = (
            (await db.execute(select(Job).where(Job.chute_id == chute_id, Job.job_id == job_id)))
            .unique()
            .scalar_one_or_none()
        )
        if not job:
            raise HTTPException(
                status_code=status.HTTP_404_NOT_FOUND,
                detail=f"Job {job_id} for chute {chute_id} not found",
            )

        # Don't allow too many miners to try to claim the job...
        if len(job.miner_history) >= 15:
            raise HTTPException(
                status_code=status.HTTP_423_LOCKED,
                detail=f"Job {job_id} for chute {chute_id} is already in a race between {len(job.miner_history)} miners",
            )

        # Don't allow miners to try claiming a job more than once.
        if hotkey in job.miner_history:
            raise HTTPException(
                status_code=status.HTTP_403_FORBIDDEN,
                detail=f"Your hotkey has already attempted to claim {job_id=}",
            )

        # Track this miner in the job history.
        await db.execute(
            text(
                "UPDATE jobs SET miner_history = miner_history || jsonb_build_array(CAST(:hotkey AS TEXT))"
                "WHERE job_id = :job_id"
            ),
            {"job_id": job_id, "hotkey": hotkey},
        )
        disk_gb = job.job_args["_disk_gb"]

    # Create the launch config and JWT.
    try:
        launch_config = LaunchConfig(
            config_id=str(uuid.uuid4()),
            env_key=secrets.token_bytes(16).hex(),
            chute_id=chute_id,
            job_id=job_id,
            miner_hotkey=hotkey,
            miner_uid=miner.node_id,
            miner_coldkey=miner.coldkey,
            seed=0,
        )
        db.add(launch_config)
        await db.commit()
        await db.refresh(launch_config)
    except IntegrityError as exc:
        raise HTTPException(
            status_code=status.HTTP_409_CONFLICT,
            detail=f"Launch config conflict/unique constraint error: {exc}",
        )

    # Generate the JWT.
    return {
        "token": create_launch_jwt(launch_config, disk_gb=disk_gb),
        "config_id": launch_config.config_id,
    }


@router.post("/launch_config/{config_id}")
async def claim_launch_config(
    config_id: str,
    args: LaunchConfigArgs,
    request: Request,
    db: AsyncSession = Depends(get_db_session),
    authorization: str = Header(None, alias=AUTHORIZATION_HEADER),
):
    from chutes.envdump import DUMPER

    # Load the launch config, verifying the token.
    token = authorization.strip().split(" ")[-1]
    launch_config = await load_launch_config_from_jwt(db, config_id, token)
    chute = await _load_chute(db, launch_config.chute_id)

    # Generate a tentative instance ID.
    new_instance_id = generate_uuid()

    # Re-check scalable...
    if not launch_config.job_id:
        if (
            not chute.public
            and not has_legacy_private_billing(chute)
            and chute.user_id != await chutes_user_id()
        ):
            await _check_scalable_private(db, chute, launch_config.miner_hotkey)
        else:
            await _check_scalable(db, chute, launch_config.miner_hotkey)

    # IP matches?
    x_forwarded_for = request.headers.get("X-Forwarded-For")
    actual_ip = x_forwarded_for.split(",")[0] if x_forwarded_for else request.client.host
    if launch_config.job_id and actual_ip != args.host:
        raise HTTPException(
            status_code=status.HTTP_400_BAD_REQUEST,
            detail=f"Egress and ingress IPs much match for jobs: {actual_ip} vs {args.host}",
        )

    # Verify, decrypt, parse the envdump payload.
    if "ENVDUMP_UNLOCK" in os.environ:
        code = None
        try:
            dump = DUMPER.decrypt(launch_config.env_key, args.env)
            code_data = DUMPER.decrypt(launch_config.env_key, args.code)
            code = base64.b64decode(code_data["content"]).decode()
        except Exception as exc:
            logger.error(
                f"Attempt to claim {config_id=} failed, invalid envdump payload received: {exc}"
            )
            launch_config.failed_at = func.now()
            launch_config.verification_error = f"Unable to verify: {exc=} {args=}"
            await db.commit()
            raise HTTPException(
                status_code=status.HTTP_403_FORBIDDEN,
                detail=launch_config.verification_error,
            )

        # Check the environment.
        try:
            await verify_expected_command(
                dump,
                chute,
                miner_hotkey=launch_config.miner_hotkey,
            )
            assert code == chute.code, f"Incorrect code:\n{code=}\n{chute.code=}"
        except AssertionError as exc:
            logger.error(f"Attempt to claim {config_id=} failed, invalid command: {exc}")
            launch_config.failed_at = func.now()
            launch_config.verification_error = f"Invalid command: {exc}"
            await db.commit()
            raise HTTPException(
                status_code=status.HTTP_403_FORBIDDEN,
                detail=f"You are not running the correct command, sneaky devil: {exc}",
            )

        # K8S check.
        log_prefix = f"ENVDUMP: {config_id=} {chute.chute_id=}"
        if not is_kubernetes_env(chute, dump, log_prefix=log_prefix):
            logger.error(f"{log_prefix} is not running a valid kubernetes environment")
            launch_config.failed_at = func.now()
            launch_config.verification_error = "Failed kubernetes environment check."
            await db.commit()
            raise HTTPException(
                status_code=status.HTTP_403_FORBIDDEN,
                detail=launch_config.verification_error,
            )

    else:
        logger.warning("Unable to perform extended validation, skipping...")

    # Valid filesystem/integrity?
    if semcomp(chute.chutes_version, "0.3.1") >= 0:
        image_id = chute.image_id
        patch_version = chute.image.patch_version
        if "CFSV_OP" in os.environ:
            task = await generate_fs_hash.kiq(
                image_id,
                patch_version,
                launch_config.config_id,
                sparse=False,
                exclude_path=f"/app/{chute.filename}",
            )
            result = await task.wait_result()
            expected_hash = result.return_value
            if expected_hash != args.fsv:
                logger.error(
                    f"Filesystem challenge failed for {launch_config.config_id=} {launch_config.miner_hotkey=}, "
                    f"{expected_hash=} for {chute.image_id=} {patch_version=} but received {args.fsv}"
                )
                launch_config.failed_at = func.now()
                launch_config.verification_error = (
                    "File system verification failure, mismatched hash"
                )
                await db.commit()
                raise HTTPException(
                    status_code=status.HTTP_403_FORBIDDEN,
                    detail=launch_config.verification_error,
                )
        else:
            logger.warning("Extended filesystem verification disabled, skipping...")

    # Assign the job to this launch config.
    if launch_config.job_id:
        stmt = (
            update(Job)
            .where(
                Job.job_id == launch_config.job_id,
                Job.miner_hotkey.is_(None),
            )
            .values(
                miner_uid=launch_config.miner_uid,
                miner_hotkey=launch_config.miner_hotkey,
                miner_coldkey=launch_config.miner_coldkey,
            )
        )
        result = await db.execute(stmt)
        if result.rowcount == 0:
            # Job was already claimed by another miner
            logger.warning(
                f"Job {launch_config.job_id=} via {launch_config.config_id=} was already "
                f"claimed when miner {launch_config.miner_hotkey=} tried to claim it."
            )
            launch_config.failed_at = func.now()
            launch_config.verification_error = "Job was already claimed by another miner"
            await db.commit()
            raise HTTPException(
                status_code=status.HTTP_409_CONFLICT,
                detail=f"Job {launch_config.job_id} has already been claimed by another miner!",
            )

    # Create the instance now that we've verified the envdump/k8s env.
    node_selector = NodeSelector(**chute.node_selector)
    instance = Instance(
        instance_id=new_instance_id,
        host=args.host,
        port=args.port_mappings[0].external_port,
        chute_id=launch_config.chute_id,
        version=chute.version,
        miner_uid=launch_config.miner_uid,
        miner_hotkey=launch_config.miner_hotkey,
        miner_coldkey=launch_config.miner_coldkey,
        region="n/a",
        active=False,
        verified=False,
        chutes_version=chute.chutes_version,
        symmetric_key=secrets.token_bytes(16).hex(),
        config_id=launch_config.config_id,
        port_mappings=[item.model_dump() for item in args.port_mappings],
        compute_multiplier=node_selector.compute_multiplier,
        billed_to=chute.user_id,
        hourly_rate=(await node_selector.current_estimated_price())["usd"]["hour"],
    )
    if launch_config.job_id or not chute.public:
        instance.compute_multiplier *= PRIVATE_INSTANCE_MULTIPLIER
    db.add(instance)

    # Mark the job as associated with this instance.
    if launch_config.job_id:
        job = (
            (await db.execute(select(Job).where(Job.job_id == launch_config.job_id)))
            .unique()
            .scalar_one_or_none()
        )
        if not job:
            raise HTTPException(
                status_code=status.HTTP_404_NOT_FOUND,
                detail=f"Job {launch_config.job_id} no longer exists!",
            )
        job.instance_id = instance.instance_id
        job.port_mappings = [item.model_dump() for item in args.port_mappings]

        # Verify port mappings are correct.
        job_obj = next(j for j in chute.jobs if j["name"] == job.method)
        expected = set([f"{p['proto']}:{p['port']}".lower() for p in job_obj["ports"]])
        received = set(
            [
                f"{p.proto}:{p.internal_port}".lower()
                for p in args.port_mappings
                if p.internal_port not in [8000, 8001]
            ]
        )
        if expected != received:
            logger.error(
                f"{instance.instance_id=} from {config_id=} posted invalid ports: {expected=} vs {received=}"
            )
            raise HTTPException(
                status_code=status.HTTP_403_FORBIDDEN,
                detail=f"Invalid port mappings provided: {expected=} {received=}",
            )

    # Verify the GPUs are suitable.
    node_ids = [node["uuid"] for node in args.gpus]
    try:
        nodes = await _validate_nodes(
            db,
            chute,
            node_ids,
            launch_config.miner_hotkey,
            instance,
        )
    except Exception:
        await db.rollback()
        async with get_session() as error_session:
            await error_session.execute(
                text(
                    "UPDATE launch_configs SET failed_at = NOW(), "
                    "verification_error = 'invalid GPU/nodes configuration provided' "
                    "WHERE config_id = :config_id"
                ),
                {"config_id": config_id},
            )
            await error_session.commit()
        raise

    # Generate a ciphertext for this instance to decrypt.
    node = random.choice(nodes)
    iterations = SUPPORTED_GPUS[node.gpu_identifier]["graval"]["iterations"]
    encrypted_payload = await graval_encrypt(
        node,
        instance.symmetric_key,
        iterations=iterations,
        seed=None,
    )
    parts = encrypted_payload.split("|")
    seed = int(parts[0])
    ciphertext = parts[1]
    launch_config.seed = seed
    logger.success(
        f"Generated ciphertext for {node.uuid} "
        f"with seed={seed} "
        f"instance_id={instance.instance_id} "
        f"for symmetric key validation/PovW check: {ciphertext=}"
    )

    # Store the launch config.
    await db.commit()
    await db.refresh(launch_config)

    # Set timestamp in a fresh transaction so it's not affected by the long cipher gen time.
    async with get_session() as session:
        await session.execute(
            text("UPDATE launch_configs SET retrieved_at = NOW() WHERE config_id = :config_id"),
            {"config_id": config_id},
        )

    # Send event.
    await db.refresh(instance)
    gpu_count = len(nodes)
    gpu_type = nodes[0].gpu_identifier
    asyncio.create_task(notify_created(instance, gpu_count=gpu_count, gpu_type=gpu_type))

    # The miner must decrypt the proposed symmetric key from this response payload,
    # then encrypt something using this symmetric key within the expected graval timeout.
    return {
        "seed": launch_config.seed,
        "iterations": iterations,
        "job_id": launch_config.job_id,
        "symmetric_key": {
            "ciphertext": ciphertext,
            "uuid": node.uuid,
            "response_plaintext": f"secret is {launch_config.config_id} {launch_config.seed}",
        },
    }


@router.get("/launch_config/{config_id}/activate")
async def activate_launch_config_instance(
    config_id: str,
    request: Request,
    db: AsyncSession = Depends(get_db_session),
    authorization: str = Header(None, alias=AUTHORIZATION_HEADER),
):
    token = authorization.strip().split(" ")[-1]
    launch_config = await load_launch_config_from_jwt(db, config_id, token, allow_retrieved=True)
    if not launch_config.verified_at:
        raise HTTPException(
            status_code=status.HTTP_403_FORBIDDEN,
            detail="Launch config has not been verified.",
        )
    instance = launch_config.instance
<<<<<<< HEAD
    chute = (
        (await db.execute(select(Chute).where(Chute.chute_id == instance.chute_id)))
        .unique()
        .scalar_one_or_none()
    )

    # Prevent activation of private instances if we're already capped. This is necessary here
    # because we allow the miners to "race" to deploy so there are potentially more instances
    # inactive/pending than actually allowed.
    if (
        not chute.public
        and not has_legacy_private_billing(chute)
        and chute.user_id != await chutes_user_id()
    ):
        query = text("""
            SELECT COUNT(CASE WHEN active IS true AND verified IS true THEN 1 ELSE NULL END) AS active_count
            FROM instances
            WHERE chute_id = :chute_id
        """)
        count_result = (await db.execute(query, {"chute_id": chute.chute_id})).mappings().first()
        active_count = count_result["active_count"]
        scale_value = await settings.redis_client.get(f"scale:{chute.chute_id}")
        target_count = int(scale_value) if scale_value else 0
        if active_count >= target_count:
            raise HTTPException(
                status_code=status.HTTP_423_LOCKED,
                detail=(
                    f"Private chute {chute.chute_id} already has {active_count} "
                    f"active instances (target: {target_count}). Cannot activate."
                ),
            )

    # Activate the instance (and trigger tentative billing stop time).
=======
    if not instance:
        raise HTTPException(
            status_code=status.HTTP_404_NOT_FOUND,
            detail=f"Instance has disappeared for launch_{config_id=}",
        )
>>>>>>> 106fee1d
    if not instance.active:
        instance.active = True
        instance.activated_at = func.now()
        if not chute.public or launch_config.job_id:
            instance.stop_billing_at = func.now() + timedelta(seconds=chute.shutdown_after_seconds)
        await db.commit()
        asyncio.create_task(notify_activated(instance))
    return {"ok": True}


async def verify_port_map(instance, port_map):
    """
    Verify a port is open on the remote chute pod.
    """
    logger.info(f"Attempting to verify {port_map=} on {instance.instance_id=}")
    try:
        if port_map["proto"].lower() in ["tcp", "http"]:
            sock = socket.socket(socket.AF_INET, socket.SOCK_STREAM)
            sock.settimeout(10)
            sock.connect((instance.host, port_map["external_port"]))
            logger.info(f"Connected to {instance.instance_id=} on {port_map=}")
            sock.send(b"test")
            logger.info(f"Sent a packet to {instance.instance_id=} on {port_map=}")
            response = sock.recv(1024).decode()
            logger.success(f"Received a response from {instance.instance_id=} on {port_map=}")
            sock.close()
        else:
            sock = socket.socket(socket.AF_INET, socket.SOCK_DGRAM)
            sock.settimeout(10)
            sock.sendto(b"test", (instance.host, port_map["external_port"]))
            logger.info(f"Sent a packet to {instance.instance_id=} on {port_map=}")
            response, _ = sock.recvfrom(1024)
            response = response.decode()
            logger.success(f"Received a response from {instance.instance_id=} on {port_map=}")
            sock.close()
        if "|" not in response:
            logger.error(f"Invalid socket response for {port_map=} {response=}")
            return False

        iv_hex, encrypted_response = response.split("|", 1)
        decrypted = aes_decrypt(encrypted_response, instance.symmetric_key, iv_hex)
        expected = f"response from {port_map['proto'].lower()} {port_map['internal_port']}"
        return decrypted.decode() == expected
    except Exception as e:
        logger.error(f"Port verification failed for {port_map}: {e}")
        return False


@router.put("/launch_config/{config_id}")
async def verify_launch_config_instance(
    config_id: str,
    request: Request,
    db: AsyncSession = Depends(get_db_session),
    authorization: str = Header(None, alias=AUTHORIZATION_HEADER),
):
    token = authorization.strip().split(" ")[-1]
    launch_config = await load_launch_config_from_jwt(db, config_id, token, allow_retrieved=True)

    # Validate the launch config.
    if launch_config.verified_at:
        logger.warning(f"Launch config {config_id} has already been verified!")
        raise HTTPException(
            status_code=status.HTTP_400_BAD_REQUEST,
            detail=f"Launch config has already been verified: {config_id}",
        )
    if launch_config.failed_at:
        logger.warning(
            f"Launch config {config_id} has non-null failed_at: {launch_config.failed_at}"
        )
        raise HTTPException(
            status_code=status.HTTP_403_FORBIDDEN,
            detail=f"Launch config failed verification: {launch_config.failed_at=} {launch_config.verification_error=}",
        )

    # Check decryption time.
    now = (await db.scalar(select(func.now()))).replace(tzinfo=None)
    start = launch_config.retrieved_at.replace(tzinfo=None)
    query = (
        select(Instance)
        .where(Instance.config_id == launch_config.config_id)
        .options(
            joinedload(Instance.nodes),
            joinedload(Instance.job),
            joinedload(Instance.chute),
        )
    )
    instance = (await db.execute(query)).unique().scalar_one_or_none()
    if not instance:
        logger.error(
            f"Instance associated with lauch config has been deleted! {launch_config.config_id=}"
        )
        launch_config.failed_at = func.now()
        launch_config.verification_error = "Instance was deleted"
        await db.commit()
        raise HTTPException(
            status_code=status.HTTP_404_NOT_FOUND,
            detail="Instance disappeared (did you update gepetto reconcile?)",
        )
    estimate = SUPPORTED_GPUS[instance.nodes[0].gpu_identifier]["graval"]["estimate"]
    max_duration = estimate * 2.15
    if (delta := (now - start).total_seconds()) >= max_duration:
        message = (
            f"PoVW encrypted response for {config_id=} and {instance.instance_id=} "
            f"{instance.miner_hotkey=} took {delta} seconds, exceeding maximum estimate of {max_duration}"
        )
        logger.error(message)
        launch_config.failed_at = func.now()
        launch_config.verification_error = message
        await db.delete(instance)
        await db.commit()
        asyncio.create_task(notify_deleted(instance))
        raise HTTPException(
            status_code=status.HTTP_403_FORBIDDEN,
            detail=launch_config.verification_error,
        )

    # Valid response cipher?
    response_body = await request.json()
    try:
        ciphertext = response_body["response"]
        iv = response_body["iv"]
        response = aes_decrypt(ciphertext, instance.symmetric_key, iv)
        assert response == f"secret is {launch_config.config_id} {launch_config.seed}".encode()
    except Exception as exc:
        logger.error(
            f"PoVW encrypted response for {config_id=} and {instance.instance_id=} {instance.miner_hotkey=} was invalid: {exc}\n{traceback.format_exc()}"
        )
        launch_config.failed_at = func.now()
        launch_config.verification_error = f"PoVW encrypted response was invalid: {exc}"
        await db.delete(instance)
        await db.commit()
        asyncio.create_task(notify_deleted(instance))
        raise HTTPException(
            status_code=status.HTTP_403_FORBIDDEN,
            detail=launch_config.verification_error,
        )

    # Valid proof?
    try:
        node_idx = random.randint(0, len(instance.nodes) - 1)
        node = instance.nodes[node_idx]
        work_product = response_body["proof"][node.uuid]["work_product"]
        logger.info(f"CHECKING PROOF: {work_product=}\n{response_body=}")
        assert await verify_proof(node, launch_config.seed, work_product)
    except Exception as exc:
        logger.error(
            f"PoVW proof failed for {config_id=} and {instance.instance_id=} {instance.miner_hotkey=}: {exc}\n{traceback.format_exc()}"
        )
        launch_config.failed_at = func.now()
        launch_config.verification_error = f"PoVW proof verification failed: {exc}"
        await db.delete(instance)
        await db.commit()
        asyncio.create_task(notify_deleted(instance))
        raise HTTPException(
            status_code=status.HTTP_403_FORBIDDEN,
            detail=launch_config.verification_error,
        )

    # Valid filesystem/integrity?
    if semcomp(instance.chute.chutes_version, "0.3.1") < 0:
        image_id = instance.chute.image_id
        patch_version = instance.chute.image.patch_version
        if "CFSV_OP" in os.environ:
            task = await generate_fs_hash.kiq(
                image_id,
                patch_version,
                launch_config.seed,
                sparse=False,
                exclude_path=f"/app/{instance.chute.filename}",
            )
            result = await task.wait_result()
            expected_hash = result.return_value
            if expected_hash != response_body["fsv"]:
                logger.error(
                    f"Filesystem challenge failed for {config_id=} and {instance.instance_id=} {instance.miner_hotkey=}, "
                    f"{expected_hash=} for {image_id=} {patch_version=} but received {response_body['fsv']}"
                )
                launch_config.failed_at = func.now()
                launch_config.verification_error = (
                    "File system verification failure, mismatched hash"
                )
                await db.delete(instance)
                await db.commit()
                asyncio.create_task(notify_deleted(instance))
                raise HTTPException(
                    status_code=status.HTTP_403_FORBIDDEN,
                    detail=launch_config.verification_error,
                )
        else:
            logger.warning("Extended filesystem verification disabled, skipping...")

    # Everything checks out.
    launch_config.verified_at = func.now()
    job = instance.job
    if job:
        # Test the ports are open.
        for port_map in instance.port_mappings:
            if port_map["internal_port"] in (8000, 8001):
                continue
            if not await verify_port_map(instance, port_map):
                raise HTTPException(
                    status_code=status.HTTP_403_FORBIDDEN,
                    detail=f"Failed port verification on {port_map=}",
                )

        # All good!
        job.started_at = func.now()

    # Can't do this via the instance attrs directly, circular dependency :/
    await db.execute(
        text(
            "UPDATE instances SET verified = true, verification_error = null, last_verified_at = now() WHERE instance_id = :instance_id"
        ),
        {"instance_id": instance.instance_id},
    )

    await db.commit()
    await db.refresh(launch_config)
    if job:
        await db.refresh(job)
    return_value = {
        "chute_id": launch_config.chute_id,
        "instance_id": instance.instance_id,
        "verified_at": launch_config.verified_at.isoformat(),
    }
    if job:
        job_token = create_job_jwt(job.job_id)
        return_value.update(
            {
                "job_id": instance.job.job_id,
                "job_method": instance.job.method,
                "job_data": instance.job.job_args,
                "job_status_url": f"https://api.{settings.base_domain}/jobs/{instance.job.job_id}?token={job_token}",
            }
        )

    # Stealth models...
    if instance.chute.name in ("Zenith", "Meridian", "Proxima"):
        return_value.update(
            {
                "secrets": {
                    "HUGGING_FACE_HUB_TOKEN": os.getenv("STEALTH_0_TOKEN"),
                },
            }
        )

    return_value["activation_url"] = (
        f"https://api.{settings.base_domain}/instances/launch_config/{launch_config.config_id}/activate"
    )

    await db.refresh(instance)
    asyncio.create_task(notify_verified(instance))
    return return_value


@router.get("/token_check")
async def get_token(salt: str = None, request: Request = None):
    origin_ip = request.headers.get("x-forwarded-for", "").split(",")[0]
    return {"token": generate_ip_token(origin_ip, extra_salt=salt)}


@router.get("/{instance_id}/logs")
async def stream_logs(
    instance_id: str,
    request: Request,
    backfill: Optional[int] = 100,
    db: AsyncSession = Depends(get_db_session),
    hotkey: str | None = Header(None, alias=HOTKEY_HEADER),
    current_user: User = Depends(get_current_user()),
):
    """
    Fetch the raw kubernetes pod logs, but only if logging_enabled is
    true on the chute itself, meaning the developer of the chute has
    explicitly set the option.

    These are application-level logs, which for example would not include
    any prompts/responses/etc. by default for any sglang/vllm container.

    The caveat is that affine admins can view any affine chute pod logs.
    """
    # These are raw application (k8s pod) logs
    instance = (
        (
            await db.execute(
                select(Instance)
                .where(Instance.instance_id == instance_id)
                .options(joinedload(Instance.chute))
            )
        )
        .unique()
        .scalar_one_or_none()
    )
    if not instance:
        raise HTTPException(
            status_code=status.HTTP_404_NOT_FOUND,
            detail="Instance not found.",
        )
    if instance.chute.user_id != current_user.user_id or not instance.chute.logging_enabled:
        if (
            not current_user.has_role(Permissioning.affine_admin)
            or "affine" not in instance.chute.name.lower()
        ):
            raise HTTPException(
                status_code=status.HTTP_403_FORBIDDEN,
                detail=(
                    "You may only view logs for your own chutes, IFF logging_enabled "
                    "is configured on the chute (or be affine admin for affine models)"
                ),
            )
    if not 0 <= backfill <= 10000:
        raise HTTPException(
            status_code=status.HTTP_400_BAD_REQUEST,
            detail="`backfill` must be between 0 and 10000 (lines of logs)",
        )

    async def _stream():
        log_port = next(p for p in instance.port_mappings if p["internal_port"] == 8001)[
            "external_port"
        ]
        async with miner_client.get(
            instance.miner_hotkey,
            f"http://{instance.host}:{log_port}/logs/stream",
            timeout=0,
            purpose="chutes",
            params={"backfill": str(backfill)},
        ) as resp:
            async for chunk in resp.content:
                yield chunk

    return StreamingResponse(
        _stream(),
        media_type="text/event-stream",
        headers={
            "Cache-Control": "no-cache",
            "X-Accel-Buffering": "no",
        },
    )


@router.delete("/{chute_id}/{instance_id}")
async def delete_instance(
    chute_id: str,
    instance_id: str,
    request: Request,
    db: AsyncSession = Depends(get_db_session),
    hotkey: str | None = Header(None, alias=HOTKEY_HEADER),
    _: User = Depends(get_current_user(purpose="instances", registered_to=settings.netuid)),
):
    instance = await get_instance_by_chute_and_id(db, instance_id, chute_id, hotkey)
    if not instance:
        raise HTTPException(
            status_code=status.HTTP_404_NOT_FOUND,
            detail=f"Instance with {chute_id=} {instance_id} associated with {hotkey=} not found",
        )
    origin_ip = request.headers.get("x-forwarded-for")
    logger.info(f"INSTANCE DELETION INITIALIZED: {instance_id=} {hotkey=} {origin_ip=}")

    # Fail the job.
    job = (
        (await db.execute(select(Job).where(Job.instance_id == instance_id)))
        .unique()
        .scalar_one_or_none()
    )
    if job and not job.finished_at:
        job.status = "error"
        job.error_detail = f"Instance was terminated by miner: {hotkey=}"
        job.miner_terminated = True
        job.finished_at = func.now()

    await db.delete(instance)
    await db.execute(
        text(
            "UPDATE instance_audit SET deletion_reason = 'miner initialized' WHERE instance_id = :instance_id"
        ),
        {"instance_id": instance_id},
    )
    await db.commit()
    await notify_deleted(instance)

    return {"instance_id": instance_id, "deleted": True}<|MERGE_RESOLUTION|>--- conflicted
+++ resolved
@@ -755,7 +755,11 @@
             detail="Launch config has not been verified.",
         )
     instance = launch_config.instance
-<<<<<<< HEAD
+    if not instance:
+        raise HTTPException(
+            status_code=status.HTTP_404_NOT_FOUND,
+            detail=f"Instance has disappeared for launch_{config_id=}",
+        )
     chute = (
         (await db.execute(select(Chute).where(Chute.chute_id == instance.chute_id)))
         .unique()
@@ -789,13 +793,6 @@
             )
 
     # Activate the instance (and trigger tentative billing stop time).
-=======
-    if not instance:
-        raise HTTPException(
-            status_code=status.HTTP_404_NOT_FOUND,
-            detail=f"Instance has disappeared for launch_{config_id=}",
-        )
->>>>>>> 106fee1d
     if not instance.active:
         instance.active = True
         instance.activated_at = func.now()
