--- conflicted
+++ resolved
@@ -2,11 +2,8 @@
 Routes for instances.
 """
 
-<<<<<<< HEAD
 import re
 import uuid
-=======
->>>>>>> 816006e7
 import orjson as json
 import traceback
 import random
@@ -66,7 +63,6 @@
             detail=f"Chute {chute_id} not found",
         )
 
-<<<<<<< HEAD
 
 async def _check_blacklisted(db, hotkey):
     mgnode = await get_miner_by_hotkey(hotkey, db)
@@ -81,9 +77,6 @@
 
 async def _check_scalable(db, chute, hotkey):
     chute_id = chute.chute_id
-=======
-    # Rolling update handling.
->>>>>>> 816006e7
     if chute.rolling_update:
         limit = chute.rolling_update.permitted.get(hotkey, 0)
         if not limit and chute.rolling_update.permitted:
@@ -94,15 +87,12 @@
                 status_code=status.HTTP_423_LOCKED,
                 detail=f"Chute {chute_id} is currently undergoing a rolling update and you have no quota, try again later.",
             )
-<<<<<<< HEAD
     else:
-=======
         if limit:
             chute.rolling_update.permitted[hotkey] -= 1
 
     # Limit underutilized chutes.
     try:
->>>>>>> 816006e7
         query = text(
             "SELECT * FROM chute_utilization "
             "WHERE chute_id = :chute_id "
