"""
Routes for chutes.
"""

import re
import random
import string
import uuid
import orjson as json
import aiohttp
from loguru import logger
from slugify import slugify
from fastapi import APIRouter, Depends, HTTPException, status, Response, Request
from fastapi.responses import HTMLResponse, JSONResponse
from sqlalchemy import or_, exists, func, text
from sqlalchemy.ext.asyncio import AsyncSession
from sqlalchemy.future import select
from sqlalchemy.orm import selectinload
from typing import Optional
from api.constants import EXPANSION_UTILIZATION_THRESHOLD, UNDERUTILIZED_CAP
from api.chute.schemas import (
    Chute,
    ChuteArgs,
    NodeSelector,
    ChuteUpdateArgs,
    RollingUpdate,
)
from api.chute.codecheck import is_bad_code
from api.chute.templates import (
    VLLMChuteArgs,
    VLLMEngineArgs,
    DiffusionChuteArgs,
    TEIChuteArgs,
    build_vllm_code,
    build_diffusion_code,
    build_tei_code,
)
from api.chute.response import ChuteResponse
from api.chute.util import get_chute_by_id_or_name, selector_hourly_price, get_one, is_shared
from api.user.schemas import User
from api.user.service import get_current_user, chutes_user_id
from api.image.schemas import Image
from api.image.util import get_image_by_id_or_name
from api.permissions import Permissioning

# XXX from api.instance.util import discover_chute_targets
from api.database import get_db_session, get_session
from api.pagination import PaginatedResponse
from api.fmv.fetcher import get_fetcher
from api.config import settings
from api.constants import (
    LLM_PRICE_MULT_PER_MILLION,
    DIFFUSION_PRICE_MULT_PER_STEP,
)
from api.util import ensure_is_developer, limit_deployments
from api.guesser import guesser
from api.graval_worker import handle_rolling_update

router = APIRouter()


async def _inject_current_estimated_price(chute: Chute, response: ChuteResponse):
    """
    Inject the current estimated price data into a response.
    """
    if chute.standard_template == "vllm":
        hourly = await selector_hourly_price(chute.node_selector)
        per_million = hourly * LLM_PRICE_MULT_PER_MILLION
        if chute.discount:
            per_million -= per_million * chute.discount
        response.current_estimated_price = {"per_million_tokens": {"usd": per_million}}
        tao_usd = await get_fetcher().get_price("tao")
        if tao_usd:
            response.current_estimated_price["per_million_tokens"]["tao"] = per_million / tao_usd
    elif chute.standard_template == "diffusion":
        hourly = await selector_hourly_price(chute.node_selector)
        per_step = hourly * DIFFUSION_PRICE_MULT_PER_STEP
        if chute.discount:
            per_step -= per_step * chute.discount
        response.current_estimated_price = {"per_step": {"usd": per_step}}
        tao_usd = await get_fetcher().get_price("tao")
        if tao_usd:
            response.current_estimated_price["per_step"]["tao"] = per_step / tao_usd

    # Legacy/fallback.
    if not response.current_estimated_price:
        response.current_estimated_price = {}
    node_selector = NodeSelector(**chute.node_selector)
    response.current_estimated_price.update(await node_selector.current_estimated_price())
    if chute.discount and response.current_estimated_price:
        for key in ("usd", "tao"):
            values = response.current_estimated_price.get(key)
            if values:
                for unit in values:
                    values[unit] -= values[unit] * chute.discount

    # Fix node selector return value.
    response.node_selector.update(
        {
            "compute_multiplier": node_selector.compute_multiplier,
            "supported_gpus": node_selector.supported_gpus,
        }
    )


@router.get("/", response_model=PaginatedResponse)
async def list_chutes(
    include_public: Optional[bool] = False,
    template: Optional[str] = None,
    name: Optional[str] = None,
    image: Optional[str] = None,
    slug: Optional[str] = None,
    page: Optional[int] = 0,
    limit: Optional[int] = 25,
    include_schemas: Optional[bool] = False,
    db: AsyncSession = Depends(get_db_session),
    current_user: User = Depends(get_current_user(purpose="chutes", raise_not_found=False)),
):
    """
    List (and optionally filter/paginate) chutes.
    """
    cache_key = str(
        uuid.uuid5(
            uuid.NAMESPACE_OID,
            ":".join(
                [
                    "chutes_list",
                    f"template:{template}",
                    f"image:{image}",
                    f"slug:{slug}",
                    f"page:{page}",
                    f"limit:{limit}",
                    f"name:{name}",
                    f"include_public:{include_public}",
                    f"include_schemas:{include_schemas}",
                    f"user:{current_user.user_id if current_user else None}",
                ]
            ),
        )
    ).encode()
    cached = await settings.memcache.get(cache_key)
    if cached:
        return json.loads(cached)
    query = select(Chute).options(selectinload(Chute.instances))

    # Filter by public and/or only the user's chutes.
    if current_user:
        if include_public:
            query = query.where(
                or_(
                    Chute.public.is_(True),
                    Chute.user_id == current_user.user_id,
                )
            )
        else:
            query = query.where(Chute.user_id == current_user.user_id)
    else:
        query = query.where(Chute.public.is_(True))

    # Filter by name/tag/etc.
    if name and name.strip():
        query = query.where(Chute.name.ilike(f"%{name}%"))
    if image and image.strip():
        query = query.where(
            or_(
                Image.name.ilike("%{image}%"),
                Image.tag.ilike("%{image}%"),
            )
        )
    if slug and slug.strip():
        query = query.where(Chute.slug.ilike(slug))

    # Standard template filtering.
    if template and template.strip() and template != "other":
        query = query.where(Chute.standard_template == template)
    elif template == "other":
        query = query.where(Chute.standard_template.is_(None))

    # Perform a count.
    total_query = select(func.count()).select_from(query.subquery())
    total_result = await db.execute(total_query)
    total = total_result.scalar() or 0

    # Pagination.
    query = (
        query.order_by(Chute.invocation_count.desc())
        .offset((page or 0) * (limit or 25))
        .limit((limit or 25))
    )

    result = await db.execute(query)
    responses = []
    cord_refs = {}
    for item in result.unique().scalars().all():
        chute_response = ChuteResponse.from_orm(item)
        cord_defs = json.dumps(item.cords).decode()
        if item.standard_template == "vllm":
            cord_defs = cord_defs.replace(f'"default":"{item.name}"', '"default":""')
        cord_ref_id = str(uuid.uuid5(uuid.NAMESPACE_OID, cord_defs))
        if cord_ref_id not in cord_refs:
            cord_refs[cord_ref_id] = item.cords
            if not include_schemas:
                for cord in cord_refs[cord_ref_id] or []:
                    cord.pop("input_schema", None)
                    cord.pop("minimal_input_schema", None)
                    cord.pop("output_schema", None)
        chute_response.cords = None
        chute_response.cord_ref_id = cord_ref_id
        responses.append(chute_response)
        await _inject_current_estimated_price(item, responses[-1])
    result = {
        "total": total,
        "page": page,
        "limit": limit,
        "items": [item.model_dump() for item in responses],
        "cord_refs": cord_refs,
    }
    await settings.memcache.set(cache_key, json.dumps(result), exptime=60)
    return result


@router.get("/rolling_updates")
async def list_rolling_updates():
    async with get_session() as session:
        result = await session.execute(text("SELECT * FROM rolling_updates"))
        columns = result.keys()
        rows = result.fetchall()
        return [dict(zip(columns, row)) for row in rows]


@router.get("/gpu_count_history")
async def get_gpu_count_history():
    query = """
        SELECT DISTINCT ON (chute_id)
            chute_id,
            (node_selector->>'gpu_count')::integer AS gpu_count
        FROM chute_history
        WHERE
            node_selector ? 'gpu_count'
            AND jsonb_typeof(node_selector->'gpu_count') = 'number'
        ORDER BY
            chute_id, created_at DESC
    """
    async with get_session(readonly=True) as session:
        results = (await session.execute(text(query))).unique().all()
        return [dict(zip(["chute_id", "gpu_count"], row)) for row in results]


@router.get("/miner_means")
async def get_chute_miner_mean_index(db: AsyncSession = Depends(get_db_session)):
    query = """
        SELECT c.chute_id, c.name
        FROM chutes c
        WHERE c.standard_template = 'vllm'
        ORDER BY invocation_count DESC
    """
    result = await db.execute(text(query))
    chutes = result.fetchall()
    html_content = """
    <!DOCTYPE html>
    <html>
    <head>
        <title>Chute LLM outlier index</title>
        <style>
            body { font-family: Arial, sans-serif; margin: 20px; }
            h1 { color: #333; }
            ul { list-style-type: none; padding: 0; }
            li { margin: 10px 0; }
            a { text-decoration: none; color: #0066cc; }
            a:hover { text-decoration: underline; }
        </style>
    </head>
    <body>
        <h1>Metrics</h1>
        <ul>
    """
    for chute in chutes:
        link = f"https://api.{settings.base_domain}/chutes/miner_means/{chute.chute_id}"
        html_content += f'        <li><a href="{link}">{chute.name}</a></li>\n'
    html_content += """
        </ul>
    </body>
    </html>
    """
    return HTMLResponse(content=html_content)


@router.get("/miner_means/{chute_id}")
@router.get("/miner_means/{chute_id}.{ext}")
async def get_chute_miner_means(
    chute_id: str,
    ext: Optional[str] = None,
    db: AsyncSession = Depends(get_db_session),
):
    """
    Load a chute's mean TPS and output token count by miner ID.
    """
    query = """
        SELECT
            miner_hotkey,
            instance_id,
            avg_tps,
            avg_output_tokens
        FROM llm_means
        WHERE chute_id = :chute_id
        ORDER BY avg_output_tokens DESC
    """
    result = await db.execute(text(query), {"chute_id": chute_id})
    rows = result.fetchall()

    # JSON response.
    if ext == "json":
        miner_means = [
            {
                "miner_hotkey": row.miner_hotkey,
                "instance_id": row.instance_id,
                "avg_tps": float(row.avg_tps),
                "avg_output_tokens": float(row.avg_output_tokens),
            }
            for row in rows
        ]
        return JSONResponse(content=miner_means)

    # CSV response.
    if ext == "csv":
        csv_content = "instance_id,miner_hotkey,avg_tps,avg_output_tokens\n"
        for row in rows:
            csv_content += (
                f"{row.instance_id},{row.miner_hotkey},{row.avg_tps},{row.avg_output_tokens}\n"
            )
        return Response(content=csv_content, media_type="text/csv")

    # Default return an ugly hacky HTML page to make it easier to read.
    html_content = """
    <!DOCTYPE html>
    <html>
    <head>
        <title>Chute metrics</title>
        <style>
            body { font-family: Arial, sans-serif; margin: 20px; }
            table { border-collapse: collapse; width: 100%; }
            th, td { border: 1px solid #ddd; padding: 8px; text-align: left; }
            th { background-color: #4CAF50; color: white; }
            tr:nth-child(even) { background-color: #f2f2f2; }
            tr:hover { background-color: #ddd; }
            .number { text-align: right; }
        </style>
    </head>
    <body>
        <h1>Metrics</h1>
        <table>
            <thead>
                <tr>
                    <th>Hotkey</th>
                    <th>Instance ID</th>
                    <th class="number">Avg TPS</th>
                    <th class="number">Avg Output Tokens</th>
                </tr>
            </thead>
            <tbody>
    """
    for row in rows:
        html_content += f"""
                <tr>
                    <td>{row.miner_hotkey}</td>
                    <td>{row.instance_id}</td>
                    <td class="number">{row.avg_tps:.2f}</td>
                    <td class="number">{row.avg_output_tokens:.2f}</td>
                </tr>
        """
    html_content += """
            </tbody>
        </table>
    </body>
    </html>
    """
    return HTMLResponse(content=html_content)


@router.get("/code/{chute_id}")
async def get_chute_code(
    chute_id: str,
    db: AsyncSession = Depends(get_db_session),
    current_user: User = Depends(get_current_user(purpose="chutes", raise_not_found=False)),
):
    """
    Load a chute's code by ID or name.
    """
    chute = await get_one(chute_id)
    if not chute:
        raise HTTPException(
            status_code=status.HTTP_404_NOT_FOUND,
            detail="Chute not found, or does not belong to you",
        )
    authorized = False
    if chute.public or (
        current_user
        and (
            current_user.user_id == chute.user_id or await is_shared(chute_id, current_user.user_id)
        )
    ):
        authorized = True
    if not authorized:
        raise HTTPException(
            status_code=status.HTTP_404_NOT_FOUND,
            detail="Chute not found, or does not belong to you",
        )
    return Response(content=chute.code, media_type="text/plain")


@router.get("/utilization")
async def get_chute_utilization():
    """
    Get chute utilization data.
    """
    async with get_session(readonly=True) as session:
        query = text("""
            WITH chute_details AS (
              SELECT
                chute_id,
                (SELECT COUNT(*) FROM instances WHERE instances.chute_id = chutes.chute_id) AS live_instance_count,
                EXISTS(SELECT FROM rolling_updates WHERE chute_id = chutes.chute_id) AS update_in_progress
              FROM chutes
            )
            SELECT * FROM chute_utilization
            JOIN chute_details
            ON chute_details.chute_id = chute_utilization.chute_id;
        """)
        results = await session.execute(query)
        rows = results.mappings().all()
        utilization_data = [dict(row) for row in rows]
        for item in utilization_data:
            item["instance_count"] = item.pop("live_instance_count")
            if (
                item["avg_busy_ratio"] < EXPANSION_UTILIZATION_THRESHOLD
                and not item["total_rate_limit_errors"]
                and item["instance_count"] >= UNDERUTILIZED_CAP
            ):
                item["scalable"] = False
            else:
                item["scalable"] = True
        return utilization_data


@router.get("/{chute_id_or_name:path}", response_model=ChuteResponse)
async def get_chute(
    chute_id_or_name: str,
    db: AsyncSession = Depends(get_db_session),
    current_user: User = Depends(get_current_user(purpose="chutes", raise_not_found=False)),
):
    """
    Load a chute by ID or name.
    """
    chute = await get_chute_by_id_or_name(chute_id_or_name, db, current_user, load_instances=True)
    if not chute:
        raise HTTPException(
            status_code=status.HTTP_404_NOT_FOUND,
            detail="Chute not found, or does not belong to you",
        )
    response = ChuteResponse.from_orm(chute)
    await _inject_current_estimated_price(chute, response)
    return response


@router.post("/{chute_id}/share", response_model=ChuteResponse)
async def share_chute(
    chute_id: str,
    request: Request,
    db: AsyncSession = Depends(get_db_session),
    current_user: User = Depends(get_current_user(purpose="chutes")),
):
    """
    Share a chute with another user.
    """
    body = await request.json()
    user_id = body.get("user_id")
    if not isinstance(user_id, str):
        raise HTTPException(
            status_code=status.HTTP_400_BAD_REQUEST,
            detail="Please provide a user_id to share to.",
        )

    # Can be username also, in which case we need to convert from username to the uuid.
    try:
        _ = uuid.UUID(user_id)
    except ValueError:
        user = (
            await db.execute(select(User).where(User.username == user_id).limit(1))
            .unique()
            .scalar_one_or_none()
        )
        user_id = user.user_id

    # Load the chute.
    chute = await get_one(chute_id)
    if not chute or chute.user_id != current_user.user_id:
        raise HTTPException(
            status_code=status.HTTP_404_NOT_FOUND,
            detail="Chute not found, or does not belong to you",
        )

    # Insert the share record.
    await db.execute(
        text(
            """
            INSERT INTO chute_shares
              (chute_id, shared_by, shared_to, shared_at)
            VALUES (:chute_id, :shared_by, :shared_to, NOW())
            ON CONFLICT (chute_id, shared_by, shared_to)
            DO NOTHING
            """
        ),
        {"chute_id": chute_id, "shared_by": current_user.user_id, "shared_to": user_id},
    )
    await db.commit()
    return {"ok": True}


@router.delete("/{chute_id_or_name:path}")
async def delete_chute(
    chute_id_or_name: str,
    db: AsyncSession = Depends(get_db_session),
    current_user: User = Depends(get_current_user(purpose="chutes")),
):
    """
    Delete a chute by ID or name.
    """
    chute = await get_chute_by_id_or_name(chute_id_or_name, db, current_user)
    if not chute or chute.user_id != current_user.user_id:
        raise HTTPException(
            status_code=status.HTTP_404_NOT_FOUND,
            detail="Chute not found, or does not belong to you",
        )
    chute_id = chute.chute_id
    version = chute.version
    await db.delete(chute)
    await db.commit()

    await settings.redis_client.publish(
        "miner_broadcast",
        json.dumps(
            {
                "reason": "chute_deleted",
                "data": {"chute_id": chute_id, "version": version},
            }
        ).decode(),
    )

    return {"chute_id": chute_id, "deleted": True}


async def _deploy_chute(
    chute_args: ChuteArgs,
    db: AsyncSession,
    current_user: User,
):
    """
    Deploy a chute!
    """
    image = await get_image_by_id_or_name(chute_args.image, db, current_user)
    if not image:
        raise HTTPException(
            status_code=status.HTTP_400_BAD_REQUEST,
            detail="Chute image not found, or does not belong to you",
        )
    if chute_args.public and not image.public:
        raise HTTPException(
            status_code=status.HTTP_409_CONFLICT,
            detail="Chute cannot be public when image is not public!",
        )
    version = str(uuid.uuid5(uuid.NAMESPACE_OID, f"{image.image_id}:{chute_args.code}"))
    chute = (
        (
            await db.execute(
                select(Chute)
                .where(Chute.name.ilike(chute_args.name))
                .where(Chute.user_id == current_user.user_id)
                .options(selectinload(Chute.instances))
            )
        )
        .unique()
        .scalar_one_or_none()
    )
    if chute and chute.version == version and chute.public == chute_args.public:
        raise HTTPException(
            status_code=status.HTTP_409_CONFLICT,
            detail=f"Chute with name={chute_args.name}, {version=} and public={chute_args.public} already exists",
        )

    # Limit h200 and b200 usage.
    if not chute_args.node_selector:
        chute_args.node_selector = {"gpu_count": 1}
    if isinstance(chute_args.node_selector, dict):
        chute_args.node_selector = NodeSelector(**chute_args.node_selector)
    if current_user.user_id != await chutes_user_id() and not current_user.has_role(
        Permissioning.unlimited_dev
    ):
        if (
            chute_args.node_selector
            and chute_args.node_selector.min_vram_gb_per_gpu
            and chute_args.node_selector.min_vram_gb_per_gpu > 80
        ):
            raise HTTPException(
                status_code=status.HTTP_403_FORBIDDEN,
                detail="You are not allowed to require > 80gb VRAM per GPU at this time.",
            )
        if not chute_args.node_selector.exclude:
            chute_args.node_selector.exclude = []
        chute_args.node_selector.exclude = list(
            set(chute_args.node_selector.exclude or [] + ["h200", "b200", "mi300x"])
        )

        if not chute_args.node_selector.supported_gpus:
            raise HTTPException(
                status_code=status.HTTP_400_BAD_REQUEST,
                detail="No supported GPUs based on node selector!",
            )

        # Limit h/b 200 access for now.
        if not set(chute_args.node_selector.supported_gpus) - set(["b200", "h200", "mi300x"]):
            raise HTTPException(
                status_code=status.HTTP_403_FORBIDDEN,
                detail="You are not allowed to require h200, b200 or mi300x at this time.",
            )

    old_version = None
    if chute:
        # Create a rolling update object so we can gracefully restart/recreate.
        permitted = {}
        for inst in chute.instances:
            if inst.miner_hotkey not in permitted:
                permitted[inst.miner_hotkey] = 0
            permitted[inst.miner_hotkey] += 1
        await db.execute(
            text(
                "DELETE FROM rolling_updates WHERE chute_id = :chute_id",
            ),
            {"chute_id": chute.chute_id},
        )
        if chute.instances:
            rolling_update = RollingUpdate(
                chute_id=chute.chute_id,
                old_version=chute.version,
                new_version=version,
                permitted=permitted,
            )
            db.add(rolling_update)

        old_version = chute.version
        chute.image_id = image.image_id
        chute.tagline = chute_args.tagline
        chute.readme = chute_args.readme
        chute.code = chute_args.code
        chute.node_selector = chute_args.node_selector
        chute.tool_description = chute_args.tool_description
        chute.filename = chute_args.filename
        chute.ref_str = chute_args.ref_str
        chute.version = version
        chute.public = chute_args.public
        chute.logo_id = (
            chute_args.logo_id if chute_args.logo_id and chute_args.logo_id.strip() else None
        )
        chute.chutes_version = image.chutes_version
        chute.cords = chute_args.cords
<<<<<<< HEAD
        chute.jobs = chute_args.jobs
=======
        chute.concurrency = chute_args.concurrency
>>>>>>> 64763713
        chute.updated_at = func.now()
    else:
        try:
            chute = Chute(
                chute_id=str(
                    uuid.uuid5(
                        uuid.NAMESPACE_OID, f"{current_user.username}::chute::{chute_args.name}"
                    )
                ),
                image_id=image.image_id,
                user_id=current_user.user_id,
                name=chute_args.name,
                tagline=chute_args.tagline,
                readme=chute_args.readme,
                tool_description=chute_args.tool_description,
                logo_id=chute_args.logo_id if chute_args.logo_id else None,
                code=chute_args.code,
                filename=chute_args.filename,
                ref_str=chute_args.ref_str,
                version=version,
                public=chute_args.public,
                cords=chute_args.cords,
                jobs=chute_args.jobs,
                node_selector=chute_args.node_selector,
                standard_template=chute_args.standard_template,
                chutes_version=image.chutes_version,
                concurrency=chute_args.concurrency,
            )
        except ValueError as exc:
            raise HTTPException(
                status_code=status.HTTP_400_BAD_REQUEST,
                detail=f"Validation failure: {exc}",
            )

        # Generate a unique slug (subdomain).
        chute.slug = re.sub(
            r"[^a-z0-9-]+$",
            "-",
            slugify(f"{current_user.username}-{chute.name}", max_length=58).lower(),
        )
        base_slug = chute.slug
        already_exists = (
            await db.execute(select(exists().where(Chute.slug == chute.slug)))
        ).scalar()
        while already_exists:
            suffix = "".join(
                random.choice(string.ascii_lowercase + string.digits) for _ in range(5)
            )
            chute.slug = f"{base_slug}-{suffix}"
            already_exists = (
                await db.execute(select(exists().where(Chute.slug == chute.slug)))
            ).scalar()

        db.add(chute)

    # Make sure we have at least one cord or one job definition.
    if not chute.cords and not chute.jobs:
        raise HTTPException(
            status_code=status.HTTP_400_BAD_REQUEST,
            detail="A chute must define at least one cord() or job() function!",
        )

    # Limit h/b 200 access for now.
    supported_gpus = set((chute.node_selector or {}).get("supported_gpus", []))
    if (
        not (supported_gpus - set(["b200", "h200", "mi300x"]))
        and chute.user_id != await chutes_user_id()
    ):
        raise HTTPException(
            status_code=status.HTTP_403_FORBIDDEN,
            detail="You are not allowed to require h200, b200 or mi300x at this time.",
        )

    await db.commit()
    await db.refresh(chute)

    if old_version:
        await handle_rolling_update.kiq(chute.chute_id, chute.version)
        await settings.redis_client.publish(
            "miner_broadcast",
            json.dumps(
                {
                    "reason": "chute_updated",
                    "data": {
                        "chute_id": chute.chute_id,
                        "version": chute.version,
                        "job_only": not chute.cords,
                    },
                }
            ).decode(),
        )
    else:
        await settings.redis_client.publish(
            "miner_broadcast",
            json.dumps(
                {
                    "reason": "chute_created",
                    "data": {
                        "chute_id": chute.chute_id,
                        "version": chute.version,
                        "job_only": not chute.cords,
                    },
                }
            ).decode(),
        )
    return await get_chute_by_id_or_name(chute.chute_id, db, current_user, load_instances=True)


@router.post("/", response_model=ChuteResponse)
async def deploy_chute(
    chute_args: ChuteArgs,
    db: AsyncSession = Depends(get_db_session),
    current_user: User = Depends(get_current_user()),
):
    """
    Standard deploy from the CDK.
    """
    await ensure_is_developer(db, current_user)
    await limit_deployments(db, current_user)
    if current_user.user_id not in (
        await chutes_user_id(),
        "b167f56b-3e8d-5ffa-88bf-5cc6513bb6f4",
        "5bf8a979-ea71-54bf-8644-26a3411a3b58",
    ):
        bad, response = await is_bad_code(chute_args.code)
        logger.warning(
            f"CODECHECK FAIL: User {current_user.user_id} attempted to deploy bad code {response}\n{chute_args.code}"
        )
        if bad:
            raise HTTPException(
                status_code=status.HTTP_403_FORBIDDEN,
                detail=json.dumps(response).decode(),
            )
    return await _deploy_chute(chute_args, db, current_user)


async def _find_latest_image(db: AsyncSession, name: str) -> Image:
    """
    Find the latest vllm/diffusion image.
    """
    chute_user = (
        await db.execute(select(User).where(User.username == "chutes"))
    ).scalar_one_or_none()
    query = (
        select(Image)
        .where(Image.name == name)
        .where(Image.user_id == chute_user.user_id)
        .where(Image.tag != "0.8.3")
        .order_by(Image.created_at.desc())
        .limit(1)
    )
    return (await db.execute(query)).scalar_one_or_none()


def chute_to_cords(chute: Chute):
    """
    Get all cords for a chute.
    """
    return [
        {
            "method": cord._method,
            "path": cord.path,
            "public_api_path": cord.public_api_path,
            "public_api_method": cord._public_api_method,
            "stream": cord._stream,
            "function": cord._func.__name__,
            "input_schema": cord.input_schema,
            "output_schema": cord.output_schema,
            "output_content_type": cord.output_content_type,
            "minimal_input_schema": cord.minimal_input_schema,
        }
        for cord in chute._cords
    ]


@router.post("/vllm", response_model=ChuteResponse)
async def easy_deploy_vllm_chute(
    args: VLLMChuteArgs,
    db: AsyncSession = Depends(get_db_session),
    current_user: User = Depends(get_current_user()),
):
    """
    Easy/templated vLLM deployment.
    """
    await ensure_is_developer(db, current_user)
    await limit_deployments(db, current_user)

    # Make sure we can download the model, set max model length.
    if not args.engine_args:
        args.engine_args = VLLMEngineArgs()
    gated_model = False
    llama_model = False
    try:
        async with aiohttp.ClientSession() as session:
            async with session.get(
                f"https://huggingface.co/{args.model}/resolve/main/config.json"
            ) as resp:
                if resp.status == 401:
                    gated_model = True
                resp.raise_for_status()
                try:
                    config = await resp.json()
                except Exception:
                    config = json.loads(await resp.text())
                length = config.get("max_position_embeddings", config.get("model_max_length"))
                if any(
                    [
                        arch.lower() == "llamaforcausallm"
                        for arch in config.get("architectures") or []
                    ]
                ):
                    llama_model = True
                if isinstance(length, str) and length.isidigit():
                    length = int(length)
                if isinstance(length, int):
                    if length <= 16384:
                        if (
                            not args.engine_args.max_model_len
                            or args.engine_args.max_model_len > length
                        ):
                            logger.info(
                                f"Setting max_model_len to {length} due to config.json, model={args.model}"
                            )
                            args.engine_args.max_model_len = length
                    elif not args.engine_args.max_model_len:
                        logger.info(
                            f"Setting max_model_len to 16384 due to excessively large context length in config.json, model={args.model}"
                        )
                        args.engine_args.max_model_len = 16384

        # Also check the tokenizer.
        if not args.engine_args.tokenizer:
            async with aiohttp.ClientSession() as session:
                async with session.get(
                    f"https://huggingface.co/{args.model}/resolve/main/tokenizer_config.json"
                ) as resp:
                    if resp.status == 404:
                        args.engine_args.tokenizer = "unsloth/Llama-3.2-1B-Instruct"
                    resp.raise_for_status()
                    try:
                        config = await resp.json()
                    except Exception:
                        config = json.loads(await resp.text())
                    if not config.get("chat_template"):
                        if config.get("tokenizer_class") == "tokenizer_class" and llama_model:
                            args.engine_args.tokenizer = "unsloth/Llama-3.2-1B-Instruct"
                            logger.warning(
                                f"Chat template not specified in {args.model}, defaulting to llama3"
                            )
                        elif config.get("tokenizer_class") == "LlamaTokenizer":
                            args.engine_args.tokenizer = "jondurbin/bagel-7b-v0.1"
                            logger.warning(
                                f"Chat template not specified in {args.model}, defaulting to llama2 (via bagel)"
                            )
    except Exception as exc:
        logger.warning(f"Error checking model tokenizer_config.json: {exc}")

    # Reject gaited models, e.g. meta-llama/*
    if gated_model:
        raise HTTPException(
            status_code=status.HTTP_400_BAD_REQUEST,
            detail=f"Model {args.model} appears to have gated access, config.json could not be downloaded",
        )

    image = await _find_latest_image(db, "vllm")
    image = f"chutes/{image.name}:{image.tag}"
    if args.engine_args.max_model_len <= 0:
        args.engine_args.max_model_len = 16384
    code, chute = build_vllm_code(args, current_user.username, image)
    if (node_selector := args.node_selector) is None:
        async with aiohttp.ClientSession() as session:
            try:
                requirements = await guesser.analyze_model(args.model, session)
                node_selector = NodeSelector(
                    gpu_count=requirements.required_gpus,
                    min_vram_gb_per_gpu=requirements.min_vram_per_gpu,
                )
            except Exception:
                node_selector = NodeSelector(gpu_count=1, min_vram_gb_per_gpu=80)
    chute_args = ChuteArgs(
        name=args.model,
        image=image,
        tagline=args.tagline,
        readme=args.readme,
        tool_description=args.tool_description,
        logo_id=args.logo_id if args.logo_id and args.logo_id.strip() else None,
        public=args.public,
        code=code,
        filename="chute.py",
        ref_str="chute:chute",
        standard_template="vllm",
        node_selector=node_selector,
        cords=chute_to_cords(chute.chute),
        jobs=[],
    )
    return await _deploy_chute(chute_args, db, current_user)


@router.post("/diffusion", response_model=ChuteResponse)
async def easy_deploy_diffusion_chute(
    args: DiffusionChuteArgs,
    db: AsyncSession = Depends(get_db_session),
    current_user: User = Depends(get_current_user()),
):
    """
    Easy/templated diffusion deployment.
    """
    await ensure_is_developer(db, current_user)
    await limit_deployments(db, current_user)

    image = await _find_latest_image(db, "diffusion")
    image = f"chutes/{image.name}:{image.tag}"
    code, chute = build_diffusion_code(args, current_user.username, image)
    if (node_selector := args.node_selector) is None:
        node_selector = NodeSelector(
            gpu_count=1,
            min_vram_gb_per_gpu=24,
        )
    chute_args = ChuteArgs(
        name=args.name,
        image=image,
        tagline=args.tagline,
        readme=args.readme,
        tool_description=args.tool_description,
        logo_id=args.logo_id if args.logo_id and args.logo_id.strip() else None,
        public=args.public,
        code=code,
        filename="chute.py",
        ref_str="chute:chute",
        standard_template="diffusion",
        node_selector=node_selector,
        cords=chute_to_cords(chute.chute),
        jobs=[],
    )
    return await _deploy_chute(chute_args, db, current_user)


@router.post("/tei", response_model=ChuteResponse)
async def easy_deploy_tei_chute(
    args: TEIChuteArgs,
    db: AsyncSession = Depends(get_db_session),
    current_user: User = Depends(get_current_user()),
):
    """
    Easy/templated text-embeddings-inference deployment.
    """
    await ensure_is_developer(db, current_user)
    await limit_deployments(db, current_user)

    image = await _find_latest_image(db, "tei")
    image = f"chutes/{image.name}:{image.tag}"
    code, chute = build_tei_code(args, current_user.username, image)
    if (node_selector := args.node_selector) is None:
        node_selector = NodeSelector(
            gpu_count=1,
            min_vram_gb_per_gpu=16,
        )
    node_selector.exclude = list(
        set(
            node_selector.exclude
            or [] + ["h200", "b200", "h100", "h100_sxm", "h100_nvl", "h800", "mi300x"]
        )
    )

    chute_args = ChuteArgs(
        name=args.model,
        image=image,
        tagline=args.tagline,
        readme=args.readme,
        tool_description=args.tool_description,
        logo_id=args.logo_id if args.logo_id and args.logo_id.strip() else None,
        public=args.public,
        code=code,
        filename="chute.py",
        ref_str="chute:chute",
        standard_template="tei",
        node_selector=node_selector,
        cords=chute_to_cords(chute.chute),
        jobs=[],
    )
    return await _deploy_chute(chute_args, db, current_user)


@router.put("/{chute_id_or_name:path}", response_model=ChuteResponse)
async def update_common_attributes(
    chute_id_or_name: str,
    args: ChuteUpdateArgs,
    db: AsyncSession = Depends(get_db_session),
    current_user: User = Depends(get_current_user()),
):
    """
    Update readme, tagline, etc. (but not code, image, etc.).
    """
    chute = await get_chute_by_id_or_name(chute_id_or_name, db, current_user, load_instances=True)
    if not chute or chute.user_id != current_user.user_id:
        raise HTTPException(
            status_code=status.HTTP_404_NOT_FOUND,
            detail="Chute not found, or does not belong to you",
        )
    if args.tagline and args.tagline.strip():
        chute.tagline = args.tagline
    if args.readme and args.readme.strip():
        chute.readme = args.readme
    if args.tool_description and args.tool_description.strip():
        chute.tool_description = args.tool_description
    if args.logo_id:
        chute.logo_id = args.logo_id
    await db.commit()
    await db.refresh(chute)
    return chute<|MERGE_RESOLUTION|>--- conflicted
+++ resolved
@@ -662,12 +662,10 @@
         )
         chute.chutes_version = image.chutes_version
         chute.cords = chute_args.cords
-<<<<<<< HEAD
         chute.jobs = chute_args.jobs
-=======
         chute.concurrency = chute_args.concurrency
->>>>>>> 64763713
         chute.updated_at = func.now()
+        chute.boost = None
     else:
         try:
             chute = Chute(
@@ -694,6 +692,7 @@
                 standard_template=chute_args.standard_template,
                 chutes_version=image.chutes_version,
                 concurrency=chute_args.concurrency,
+                boost=None,
             )
         except ValueError as exc:
             raise HTTPException(
