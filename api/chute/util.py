"""
Application logic and utilities for chutes.
"""

import aiohttp
import re
import uuid
import random
import datetime
import io
import traceback
import orjson as json
from loguru import logger
from typing import List
from sqlalchemy import and_, or_, text, update, func, String
from sqlalchemy.future import select
from api.config import settings
from api.database import SessionLocal
from api.util import sse, now_str
from api.chute.schemas import Chute, NodeSelector
from api.user.schemas import User
from api.instance.schemas import Instance
<<<<<<< HEAD
from api.utils import sse, now_str
from api.gpu import COMPUTE_MIN
from api.payment.constants import COMPUTE_UNIT_PRICE_BASIS
=======

>>>>>>> cc81055a

REQUEST_SAMPLE_RATIO = 0.05
TRACK_INVOCATION = text(
    """
INSERT INTO invocations (
    invocation_id,
    chute_id,
    chute_user_id,
    function_name,
    user_id,
    image_id,
    image_user_id,
    instance_id,
    miner_uid,
    miner_hotkey,
    started_at,
    completed_at,
    error_message,
    request_path,
    response_path,
    reported_at,
    report_reason,
    compute_multiplier,
    bounty
) VALUES (
    :invocation_id,
    :chute_id,
    :chute_user_id,
    :function_name,
    :user_id,
    :image_id,
    :image_user_id,
    :instance_id,
    :miner_uid,
    :miner_hotkey,
    CURRENT_TIMESTAMP,
    NULL,
    NULL,
    :request_path,
    NULL,
    NULL,
    NULL,
    :compute_multiplier,
    0
) RETURNING to_char(date_trunc('week', started_at), 'IYYY_IW') AS suffix
"""
).columns(suffix=String)
UPDATE_INVOCATION = """
WITH removed_bounty AS (
    DELETE FROM bounties
    WHERE chute_id = :chute_id
    RETURNING bounty
)
UPDATE partitioned_invocations_{suffix} SET
    completed_at = CURRENT_TIMESTAMP,
    error_message = CAST(:error_message AS TEXT),
    response_path = CAST(:response_path AS TEXT),
    bounty = CASE
        WHEN :error_message IS NULL THEN COALESCE((SELECT bounty FROM removed_bounty), bounty)
        ELSE bounty
    END
WHERE invocation_id = :invocation_id
RETURNING CEIL(EXTRACT(EPOCH FROM (completed_at - started_at))) * compute_multiplier AS total_compute_units
"""


async def get_chute_by_id_or_name(chute_id_or_name, db, current_user):
    """
    Helper to load a chute by ID or full chute name (optional username/chute name)
    """
    if not chute_id_or_name:
        return None
    name_match = re.match(
        r"/?(?:([a-zA-Z0-9_\.-]{3,15})/)?([a-z0-9][a-z0-9_\.\/-]*)$",
        chute_id_or_name.lstrip("/"),
        re.I,
    )
    if not name_match:
        return None
    query = (
        select(Chute)
        .join(User, Chute.user_id == User.user_id)
        .where(or_(Chute.public.is_(True), Chute.user_id == current_user.user_id))
    )
    username = name_match.group(1) or current_user.username
    chute_name = name_match.group(2)
    chute_id_or_name = chute_id_or_name.lstrip("/")
    query = query.where(
        or_(
            and_(
                User.username == current_user.username,
                Chute.name == chute_name,
            ),
            and_(
                User.username == current_user.username,
                Chute.name == chute_id_or_name,
            ),
            and_(
                User.username == username,
                Chute.name == chute_name,
            ),
            Chute.chute_id == chute_id_or_name,
        )
    )
    result = await db.execute(query)
    return result.scalar_one_or_none()


async def chute_id_by_slug(slug: str):
    """
    Check if a chute exists with the specified slug (which is a subdomain for standard apps).
    """
    async with SessionLocal() as session:
        if chute_id := (
            await session.execute(select(Chute.chute_id).where(Chute.slug == slug))
        ).scalar_one_or_none():
            return chute_id
    return None


async def _invoke_one(
    chute: Chute, path: str, stream: bool, args: str, kwargs: str, target: Instance
):
    """
    Try invoking a chute/cord with a single instance.
    """
    # Update last query time for this target.
    async with SessionLocal() as session:
        await session.execute(
            update(Instance)
            .where(Instance.instance_id == target.instance_id)
            .values({"last_queried_at": func.now()})
        )
        await session.commit()

    # Call the miner's endpoint.
    session = aiohttp.ClientSession(raise_for_status=True)
    response = await session.post(
        f"http://{target.host}:{target.port}/{chute.chute_id}{path}",
        json={"args": args, "kwargs": kwargs},
    )
    if stream:
        try:
            async for chunk in response.content:
                yield chunk.decode()
        finally:
            await response.release()
            await session.close()
    else:
        data = await response.json()
        await response.release()
        await session.close()
        yield data


async def invoke(
    chute: Chute,
    user_id: str,
    path: str,
    function: str,
    stream: bool,
    args: str,
    kwargs: str,
    targets: List[Instance],
):
    """
    Helper to actual perform function invocations, retrying when a target fails.
    """
    invocation_id = str(uuid.uuid4())
    chute_id = chute.chute_id
    yield sse(
        {
            "trace": {
                "timestamp": now_str(),
                "invocation_id": invocation_id,
                "chute_id": chute_id,
                "function": function,
                "message": f"identified {len(targets)} available targets",
            },
        }
    )
    logger.info(f"trying function invocation with up to {len(targets)} targets")
    request_path = None
    today = str(datetime.date.today())
    if random.random() <= REQUEST_SAMPLE_RATIO:
        request_path = f"invocations/{today}/{chute_id}/request.json"
        try:
            await settings.storage_client.put_object(
                settings.storage_bucket,
                request_path,
                io.BytesIO(json.dumps({"args": args, "kwargs": kwargs})),
                length=-1,
                part_size=10 * 1024 * 1024,
            )
        except Exception as exc:
            logger.error(f"failed to sample request: {exc}")
            request_path = None
    partition_suffix = None
    for target in targets:
        async with SessionLocal() as session:
            result = await session.execute(
                TRACK_INVOCATION,
                {
                    "invocation_id": invocation_id,
                    "function_name": function,
                    "chute_id": chute.chute_id,
                    "chute_user_id": chute.user_id,
                    "user_id": user_id,
                    "image_id": chute.image_id,
                    "image_user_id": chute.image.user_id,
                    "instance_id": target.instance_id,
                    "miner_uid": target.miner_uid,
                    "miner_hotkey": target.miner_hotkey,
                    "request_path": request_path,
                    "compute_multiplier": NodeSelector(**chute.node_selector).compute_multiplier,
                },
            )
            partition_suffix = result.scalar()
            await session.commit()

        try:
            yield sse(
                {
                    "trace": {
                        "timestamp": now_str(),
                        "invocation_id": invocation_id,
                        "chute_id": chute_id,
                        "function": function,
                        "message": f"attempting to query target={target.instance_id} uid={target.miner_uid} hotkey={target.miner_hotkey} coldkey={target.miner_coldkey}",
                    },
                }
            )
            response_data = []
            async for data in _invoke_one(chute, path, stream, args, kwargs, target):
                yield sse({"result": data})
                if request_path:
                    response_data.append(data)

            async with SessionLocal() as session:

                # Save the response if we're randomly sampling this one.
                response_path = None
                if request_path:
                    response_path = request_path.replace("request.json", "response.json")
                    try:
                        await settings.storage_client.put_object(
                            settings.storage_bucket,
                            response_path,
                            io.BytesIO(json.dumps({"args": args, "kwargs": kwargs})),
                            length=-1,
                            part_size=10 * 1024 * 1024,
                        )
                    except Exception as exc:
                        logger.error(f"failed to sample request: {exc}")
                        response_path = None

                # Mark the invocation as complete.
                result = await session.execute(
                    text(UPDATE_INVOCATION.format(suffix=partition_suffix)),
                    {
                        "chute_id": chute_id,
                        "invocation_id": invocation_id,
                        "error_message": None,
                        "response_path": response_path,
                    },
                )

                # Calculate the credits used and deduct from user's balance.
                compute_units = result.scalar_one_or_none()
                if compute_units:
                    balance_used = compute_units * COMPUTE_UNIT_PRICE_BASIS * COMPUTE_MIN / 3600
                    result = await session.execute(
                        update(User)
                        .where(User.user_id == user_id)
                        .values(balance=User.balance - balance_used)
                        .returning(User.balance)
                    )
                    new_balance = result.scalar_one_or_none()
                    if new_balance is not None:
                        logger.debug(
                            f"Deducted ${balance_used:.12f} from {user_id=}, new balance = ${new_balance:.12f}"
                        )

                await session.commit()

            yield sse(
                {
                    "trace": {
                        "timestamp": now_str(),
                        "invocation_id": invocation_id,
                        "chute_id": chute_id,
                        "function": function,
                        "message": f"successfully called {function=} on target={target.instance_id} uid={target.miner_uid} hotkey={target.miner_hotkey} coldkey={target.miner_coldkey}",
                    }
                }
            )
            return
        except Exception as exc:
            async with SessionLocal() as session:
                await session.execute(
                    text(UPDATE_INVOCATION.format(suffix=partition_suffix)),
                    {
                        "chute_id": chute_id,
                        "invocation_id": invocation_id,
                        "error_message": f"{exc}\n{traceback.format_exc()}",
                        "response_path": None,
                    },
                )
                await session.commit()

            yield sse(
                {
                    "trace": {
                        "timestamp": now_str(),
                        "invocation_id": invocation_id,
                        "chute_id": chute_id,
                        "function": function,
                        "message": f"error encountered while querying target={target.instance_id} uid={target.miner_uid} hotkey={target.miner_hotkey} coldkey={target.miner_coldkey}: {exc=}",
                    },
                }
            )
            logger.error(
                f"Error trying to call instance_id={target.instance_id} [chute_id={target.chute_id}]: {exc}"
            )
    yield sse({"error": "exhausted all available targets to no avail"})<|MERGE_RESOLUTION|>--- conflicted
+++ resolved
@@ -20,13 +20,9 @@
 from api.chute.schemas import Chute, NodeSelector
 from api.user.schemas import User
 from api.instance.schemas import Instance
-<<<<<<< HEAD
 from api.utils import sse, now_str
 from api.gpu import COMPUTE_MIN
 from api.payment.constants import COMPUTE_UNIT_PRICE_BASIS
-=======
-
->>>>>>> cc81055a
 
 REQUEST_SAMPLE_RATIO = 0.05
 TRACK_INVOCATION = text(
