--- conflicted
+++ resolved
@@ -239,7 +239,6 @@
         logger.info(
             f"Received response {response.status} from miner {target.miner_hotkey} instance_id={target.instance_id} of chute_id={target.chute_id}"
         )
-<<<<<<< HEAD
 
         # Check if the instance restarted and is using encryption V2.
         if response.status == status.HTTP_426_UPGRADE_REQUIRED and iv:
@@ -249,9 +248,6 @@
 
         # Check if the instance is overwhelmed.
         if response.status == status.HTTP_429_TOO_MANY_REQUESTS:
-=======
-        if response.status == 429:
->>>>>>> b5b5cae9
             raise InstanceRateLimit(
                 f"Instance {target.instance_id=} has returned a rate limit error!"
             )
@@ -265,12 +261,8 @@
         # All good, send back the response.
         if stream:
             last_chunk = None
-<<<<<<< HEAD
             async for raw_chunk in response.content:
                 chunk = aes_decrypt(raw_chunk, target.symmetric_key, iv) if iv else raw_chunk
-=======
-            async for chunk in response.content:
->>>>>>> b5b5cae9
                 if (
                     chute.standard_template == "vllm"
                     and path in LLM_PATHS
@@ -304,7 +296,6 @@
                     metrics["tps"] = metrics["tokens"] / total_time
                 track_vllm_usage(chute.chute_id, target.miner_hotkey, total_time, metrics)
         else:
-<<<<<<< HEAD
             # Non-streamed responses, which may be encrypted with the new chutes encryption V2.
             headers = response.headers
             body_bytes = await response.read()
@@ -323,32 +314,6 @@
                         "content_type": headers.get("media_type"),
                         "bytes": base64.b64encode(plaintext).decode(),
                     }
-=======
-            content_type = response.headers.get("content-type")
-            if content_type in (None, "application/json"):
-                json_data = await response.json()
-                data = {"content_type": content_type, "json": json_data}
-                total_time = time.time() - started_at
-                if chute.standard_template == "vllm" and path in LLM_PATHS:
-                    if (usage := json_data.get("usage")) is not None:
-                        metrics["tokens"] = usage.get("completion_tokens", 0)
-                        metrics["tps"] = metrics["tokens"] / total_time
-                        metrics["it"] = usage.get("prompt_tokens")
-                        metrics["ot"] = usage.get("completion_tokens")
-                        logger.info(
-                            f"Metrics for {chute.chute_id=} [{chute.name}] miner={target.miner_hotkey} instance={target.instance_id}: {metrics}"
-                        )
-                        track_vllm_usage(chute.chute_id, target.miner_hotkey, total_time, metrics)
-                elif (
-                    chute.standard_template == "diffusion"
-                    and path == "generate"
-                    and (metrics or {}).get("steps")
-                ):
-                    metrics["sps"] = metrics["steps"] / (time.time() - started_at)
-            elif content_type.startswith("text/"):
-                text_data = await response.text()
-                data = {"content_type": content_type, "text": text_data}
->>>>>>> b5b5cae9
             else:
                 # Legacy response handling.
                 content_type = response.headers.get("content-type")
