--- conflicted
+++ resolved
@@ -164,13 +164,9 @@
     ref_str: str
     standard_template: Optional[str] = None
     node_selector: NodeSelector
-<<<<<<< HEAD
     cords: Optional[List[Cord]] = []
     jobs: Optional[List[Job]] = []
-=======
-    cords: List[Cord]
     concurrency: int = Field(gt=1, le=256)
->>>>>>> 64763713
 
 
 class InvocationArgs(BaseModel):
